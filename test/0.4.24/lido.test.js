--- conflicted
+++ resolved
@@ -1,11 +1,6 @@
 const { hash } = require('eth-ens-namehash')
-<<<<<<< HEAD
-const { assert } = require('chai')
 const { artifacts } = require('hardhat')
 
-=======
-const { newDao, newApp } = require('./helpers/dao')
->>>>>>> 60116110
 const { getInstalledApp } = require('@aragon/contract-helpers-test/src/aragon-os')
 const { assertBn, assertEvent } = require('@aragon/contract-helpers-test/src/asserts')
 const { assertRevert } = require('../helpers/assertThrow')
@@ -15,12 +10,8 @@
 const { ZERO_ADDRESS, bn, getEventAt } = require('@aragon/contract-helpers-test')
 const { BN } = require('bn.js')
 const { formatEther } = require('ethers/lib/utils')
-<<<<<<< HEAD
 const { getEthBalance, formatStEth, formatBN, hexConcat, pad, ETH, tokens, div15, assertNoEvent, StETH } = require('../helpers/utils')
-=======
-const { getEthBalance, formatStEth, formatBN, hexConcat, pad, ETH, tokens } = require('../helpers/utils')
 const { assert } = require('../helpers/assert')
->>>>>>> 60116110
 const nodeOperators = require('../helpers/node-operators')
 
 const NodeOperatorsRegistry = artifacts.require('NodeOperatorsRegistry')
@@ -29,16 +20,13 @@
 const OracleMock = artifacts.require('OracleMock.sol')
 const DepositContractMock = artifacts.require('DepositContractMock.sol')
 const ERC20Mock = artifacts.require('ERC20Mock.sol')
-<<<<<<< HEAD
 const VaultMock = artifacts.require('VaultMock.sol')
+// const VaultMock = artifacts.require('AragonVaultMock.sol')
 const AragonVaultMock = artifacts.require('AragonVaultMock.sol')
 const WithdrawalQueue = artifacts.require('WithdrawalQueue.sol')
 const WstETH = artifacts.require('WstETH.sol')
-=======
 const ERC20WrongTransferMock = artifacts.require('ERC20WrongTransferMock.sol')
-const VaultMock = artifacts.require('AragonVaultMock.sol')
 const AragonNotPayableVaultMock = artifacts.require('AragonNotPayableVaultMock.sol')
->>>>>>> 60116110
 const RewardEmulatorMock = artifacts.require('RewardEmulatorMock.sol')
 const StakingRouter = artifacts.require('StakingRouterMock.sol')
 const BeaconChainDepositorMock = artifacts.require('BeaconChainDepositorMock.sol')
@@ -70,6 +58,7 @@
   let stakingRouter
   let beaconChainDepositor
   let yetAnotherOracle, anyToken
+  let eip712StETH
 
   before('deploy base app', async () => {
     // Deploy the app's base contract.
@@ -146,7 +135,7 @@
     )
 
     elRewardsVault = await ELRewardsVault.new(app.address, treasury)
-    const eip712StETH = await EIP712StETH.new()
+    eip712StETH = await EIP712StETH.new()
 
     // Initialize the app's proxy.
     await app.initialize(
@@ -228,7 +217,54 @@
     await app.methods[`deposit(uint256,uint256,bytes)`](MAX_DEPOSITS, curated.id, CALLDATA, { from: depositor })
   }
 
-<<<<<<< HEAD
+  describe('finalizeUpgrade_v2()', () => {
+    beforeEach(async () => {
+      // contract initialize with version == 2, so reset version
+      await app.setVersion(0)
+      await app.resetEip712StETH()
+    })
+
+    it('contract version is correct after finalized', async () => {
+      await app.finalizeUpgrade_v2(stakingRouter.address, depositor, eip712StETH.address)
+      assert.equal(await app.getVersion(), 2)
+    })
+
+    it('reverts with PETRIFIED on implementation finalized ', async () => {
+      assertRevert(appBase.finalizeUpgrade_v2(stakingRouter.address, depositor, eip712StETH.address), 'PETRIFIED')
+    })
+
+    it('reverts if already initialized', async () => {
+      assert.equal(await app.getVersion(), 0)
+      await app.finalizeUpgrade_v2(stakingRouter.address, depositor, eip712StETH.address)
+      assert.equal(await app.getVersion(), 2)
+      assertRevert(app.finalizeUpgrade_v2(stakingRouter.address, depositor, eip712StETH.address), 'WRONG_BASE_VERSION')
+    })
+
+    it('reverts if staking router address is ZERO', async () => {
+      assertRevert(app.finalizeUpgrade_v2(ZERO_ADDRESS, depositor, eip712StETH.address), 'STAKING_ROUTER_ZERO_ADDRESS')
+    })
+
+    it('reverts if dsm address is ZERO', async () => {
+      assertRevert(app.finalizeUpgrade_v2(stakingRouter.address, ZERO_ADDRESS, eip712StETH.address), 'DSM_ZERO_ADDRESS')
+    })
+
+    it('events works', async () => {
+      const receipt = await app.finalizeUpgrade_v2(stakingRouter.address, depositor, eip712StETH.address)
+
+      assert.equal(await app.getVersion(), 2)
+
+      assertEvent(receipt, 'ContractVersionSet', { expectedArgs: { version: 2 } })
+
+      assertEvent(receipt, 'StakingRouterSet', {
+        expectedArgs: { stakingRouterAddress: stakingRouter.address }
+      })
+
+      assertEvent(receipt, 'DepositSecurityModuleSet', {
+        expectedArgs: { dsmAddress: depositor }
+      })
+    })
+  })
+
   context('EL Rewards', async () => {
     let rewarder
 
@@ -281,54 +317,6 @@
       await logBalances()
       console.log()
     }
-=======
-  describe('finalizeUpgrade_v2()', () => {
-    beforeEach(async () => {
-      // contract initialize with version == 2, so reset version
-      await app.setVersion(0)
-    })
-
-    it('contract version is correct after finalized', async () => {
-      await app.finalizeUpgrade_v2(stakingRouter.address, depositor)
-      assert.equal(await app.getVersion(), 2)
-    })
-
-    it('reverts with PETRIFIED on implementation finalized ', async () => {
-      assertRevert(appBase.finalizeUpgrade_v2(stakingRouter.address, depositor), 'PETRIFIED')
-    })
-
-    it('reverts if already initialized', async () => {
-      assert.equal(await app.getVersion(), 0)
-      await app.finalizeUpgrade_v2(stakingRouter.address, depositor)
-      assert.equal(await app.getVersion(), 2)
-      assertRevert(app.finalizeUpgrade_v2(stakingRouter.address, depositor), 'WRONG_BASE_VERSION')
-    })
-
-    it('reverts if staking router address is ZERO', async () => {
-      assertRevert(app.finalizeUpgrade_v2(ZERO_ADDRESS, depositor), 'STAKING_ROUTER_ZERO_ADDRESS')
-    })
-
-    it('reverts if dsm address is ZERO', async () => {
-      assertRevert(app.finalizeUpgrade_v2(stakingRouter.address, ZERO_ADDRESS), 'DSM_ZERO_ADDRESS')
-    })
-
-    it('events works', async () => {
-      const receipt = await app.finalizeUpgrade_v2(stakingRouter.address, depositor)
-
-      assert.equal(await app.getVersion(), 2)
-
-      assertEvent(receipt, 'ContractVersionSet', { expectedArgs: { version: 2 } })
-
-      assertEvent(receipt, 'StakingRouterSet', {
-        expectedArgs: { stakingRouterAddress: stakingRouter.address }
-      })
-
-      assertEvent(receipt, 'DepositSecurityModuleSet', {
-        expectedArgs: { dsmAddress: depositor }
-      })
-    })
-  })
->>>>>>> 60116110
 
   it('Execution layer rewards distribution works when zero rewards reported', async () => {
     const depositAmount = 32
@@ -496,7 +484,12 @@
     })
 
     it('event work', async () => {
-      await app.setELRewardsVault(nobody, { from: voting })
+      await app.setProtocolContracts(
+        await app.getOracle(),
+        await app.getTreasury(),
+        nobody,
+        await app.getWithdrawalQueue(),
+      { from: voting })
 
       const receipt = await app.receiveELRewards({ from: nobody, value: ETH(2) })
 
@@ -593,29 +586,17 @@
 
     await assert.revertsWithCustomError(
       stakingRouter.updateStakingModule(module1.id, 10001, 300, 700, { from: voting }),
-<<<<<<< HEAD
-      `ErrorValueOver100Percent("_targetShare")`
-=======
       'ErrorValueOver100Percent("_targetShare")'
->>>>>>> 60116110
     )
 
     await assert.revertsWithCustomError(
       stakingRouter.updateStakingModule(module1.id, 10000, 10001, 700, { from: voting }),
-<<<<<<< HEAD
-      `ErrorValueOver100Percent("_moduleFee + _treasuryFee")`
-=======
       'ErrorValueOver100Percent("_stakingModuleFee + _treasuryFee")'
->>>>>>> 60116110
     )
 
     await assert.revertsWithCustomError(
       stakingRouter.updateStakingModule(module1.id, 10000, 300, 10001, { from: voting }),
-<<<<<<< HEAD
-      `ErrorValueOver100Percent("_moduleFee + _treasuryFee")`
-=======
       'ErrorValueOver100Percent("_stakingModuleFee + _treasuryFee")'
->>>>>>> 60116110
     )
 
     // distribution fee calculates on active keys in modules
@@ -754,13 +735,8 @@
     await operators.addSigningKeys(0, 1, pad('0x010203', 48), pad('0x01', 96), { from: voting })
 
     // can not deposit with unset withdrawalCredentials
-<<<<<<< HEAD
-    await assertRevert(
-      app.methods['deposit(uint256,uint24,bytes)'](MAX_DEPOSITS, CURATED_MODULE_ID, CALLDATA, { from: depositor }),
-=======
     await assert.revertsWithCustomError(
       app.methods['deposit(uint256,uint256,bytes)'](MAX_DEPOSITS, CURATED_MODULE_ID, CALLDATA, { from: depositor }),
->>>>>>> 60116110
       'ErrorEmptyWithdrawalsCredentials()'
     )
     // set withdrawalCredentials with keys, because they were trimmed
@@ -1245,12 +1221,7 @@
     await operators.setNodeOperatorStakingLimit(0, UNLIMITED, { from: voting })
     await operators.setNodeOperatorStakingLimit(1, UNLIMITED, { from: voting })
 
-<<<<<<< HEAD
-    await app.methods['deposit(uint256,uint24,bytes)'](MAX_DEPOSITS, CURATED_MODULE_ID, CALLDATA, { from: depositor })
-=======
-    await web3.eth.sendTransaction({ to: app.address, from: user2, value: ETH(34) })
-    await app.methods['deposit(uint256,uint256,bytes)'](MAX_DEPOSITS, CURATED_MODULE_ID, CALLDATA, { from: depositor })
->>>>>>> 60116110
+    await app.methods['deposit(uint256,uint256,bytes)'](MAX_DEPOSITS, CURATED_MODULE_ID, CALLDATA, { from: depositor })
     await checkStat({ depositedValidators: 1, beaconValidators: 0, beaconBalance: ETH(0) })
     assertBn(await depositContract.totalCalls(), 1)
     assertBn(await app.getTotalPooledEther(), ETH(34))
@@ -1404,12 +1375,7 @@
     await operators.setNodeOperatorStakingLimit(0, UNLIMITED, { from: voting })
     await operators.setNodeOperatorStakingLimit(1, UNLIMITED, { from: voting })
 
-<<<<<<< HEAD
-    await app.methods['deposit(uint256,uint24,bytes)'](MAX_DEPOSITS, CURATED_MODULE_ID, CALLDATA, { from: depositor })
-=======
-    await web3.eth.sendTransaction({ to: app.address, from: user2, value: ETH(34) })
-    await app.methods['deposit(uint256,uint256,bytes)'](MAX_DEPOSITS, CURATED_MODULE_ID, CALLDATA, { from: depositor })
->>>>>>> 60116110
+    await app.methods['deposit(uint256,uint256,bytes)'](MAX_DEPOSITS, CURATED_MODULE_ID, CALLDATA, { from: depositor })
 
     await oracle.reportBeacon(300, 1, ETH(36))
     await checkStat({ depositedValidators: 1, beaconValidators: 1, beaconBalance: ETH(36) })
@@ -1436,12 +1402,7 @@
     await operators.setNodeOperatorStakingLimit(0, UNLIMITED, { from: voting })
     await operators.setNodeOperatorStakingLimit(1, UNLIMITED, { from: voting })
 
-<<<<<<< HEAD
-    await app.methods['deposit(uint256,uint24,bytes)'](MAX_DEPOSITS, CURATED_MODULE_ID, CALLDATA, { from: depositor })
-=======
-    await web3.eth.sendTransaction({ to: app.address, from: user2, value: ETH(34) })
-    await app.methods['deposit(uint256,uint256,bytes)'](MAX_DEPOSITS, CURATED_MODULE_ID, CALLDATA, { from: depositor })
->>>>>>> 60116110
+    await app.methods['deposit(uint256,uint256,bytes)'](MAX_DEPOSITS, CURATED_MODULE_ID, CALLDATA, { from: depositor })
     // some slashing occurred
     await oracle.reportBeacon(100, 1, ETH(30))
 
