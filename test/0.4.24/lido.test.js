const { hash } = require('eth-ens-namehash')
const { assert } = require('chai')
const { newDao, newApp } = require('./helpers/dao')
const { getInstalledApp } = require('@aragon/contract-helpers-test/src/aragon-os')
const { assertBn, assertRevert, assertEvent } = require('@aragon/contract-helpers-test/src/asserts')
const { ZERO_ADDRESS, bn } = require('@aragon/contract-helpers-test')
const { BN } = require('bn.js')

const NodeOperatorsRegistry = artifacts.require('NodeOperatorsRegistry')

const Lido = artifacts.require('LidoMock.sol')
const OracleMock = artifacts.require('OracleMock.sol')
const DepositContractMock = artifacts.require('DepositContractMock.sol')
const ERC20Mock = artifacts.require('ERC20Mock.sol')
const VaultMock = artifacts.require('AragonVaultMock.sol')

const ADDRESS_1 = '0x0000000000000000000000000000000000000001'
const ADDRESS_2 = '0x0000000000000000000000000000000000000002'
const ADDRESS_3 = '0x0000000000000000000000000000000000000003'
const ADDRESS_4 = '0x0000000000000000000000000000000000000004'

const UNLIMITED = 1000000000

const pad = (hex, bytesLength) => {
  const absentZeroes = bytesLength * 2 + 2 - hex.length
  if (absentZeroes > 0) hex = '0x' + '0'.repeat(absentZeroes) + hex.substr(2)
  return hex
}

const hexConcat = (first, ...rest) => {
  let result = first.startsWith('0x') ? first : '0x' + first
  rest.forEach((item) => {
    result += item.startsWith('0x') ? item.substr(2) : item
  })
  return result
}

// Divides a BN by 1e15

const div15 = (bn) => bn.div(new BN('1000000000000000'))

const ETH = (value) => web3.utils.toWei(value + '', 'ether')
const tokens = ETH

contract('Lido', ([appManager, voting, user1, user2, user3, nobody, depositor]) => {
  let appBase, nodeOperatorsRegistryBase, app, oracle, depositContract, operators
  let treasuryAddr, insuranceAddr
  let dao, acl

  before('deploy base app', async () => {
    // Deploy the app's base contract.
    appBase = await Lido.new()
    oracle = await OracleMock.new()
    yetAnotherOracle = await OracleMock.new()
    depositContract = await DepositContractMock.new()
    nodeOperatorsRegistryBase = await NodeOperatorsRegistry.new()
    anyToken = await ERC20Mock.new()
  })

  beforeEach('deploy dao and app', async () => {
    ;({ dao, acl } = await newDao(appManager))

    // Instantiate a proxy for the app, using the base contract as its logic implementation.
    let proxyAddress = await newApp(dao, 'lido', appBase.address, appManager)
    app = await Lido.at(proxyAddress)

    // NodeOperatorsRegistry
    proxyAddress = await newApp(dao, 'node-operators-registry', nodeOperatorsRegistryBase.address, appManager)
    operators = await NodeOperatorsRegistry.at(proxyAddress)
    await operators.initialize(app.address)

    // Set up the app's permissions.
    await acl.createPermission(voting, app.address, await app.PAUSE_ROLE(), appManager, { from: appManager })
    await acl.createPermission(voting, app.address, await app.MANAGE_FEE(), appManager, { from: appManager })
    await acl.createPermission(voting, app.address, await app.MANAGE_WITHDRAWAL_KEY(), appManager, { from: appManager })
    await acl.createPermission(voting, app.address, await app.BURN_ROLE(), appManager, { from: appManager })
    await acl.createPermission(voting, app.address, await app.SET_TREASURY(), appManager, { from: appManager })
    await acl.createPermission(voting, app.address, await app.SET_ORACLE(), appManager, { from: appManager })
    await acl.createPermission(voting, app.address, await app.SET_INSURANCE_FUND(), appManager, { from: appManager })

    await acl.createPermission(voting, operators.address, await operators.MANAGE_SIGNING_KEYS(), appManager, { from: appManager })
    await acl.createPermission(voting, operators.address, await operators.ADD_NODE_OPERATOR_ROLE(), appManager, { from: appManager })
    await acl.createPermission(voting, operators.address, await operators.SET_NODE_OPERATOR_ACTIVE_ROLE(), appManager, { from: appManager })
    await acl.createPermission(voting, operators.address, await operators.SET_NODE_OPERATOR_NAME_ROLE(), appManager, { from: appManager })
    await acl.createPermission(voting, operators.address, await operators.SET_NODE_OPERATOR_ADDRESS_ROLE(), appManager, {
      from: appManager
    })
    await acl.createPermission(voting, operators.address, await operators.SET_NODE_OPERATOR_LIMIT_ROLE(), appManager, { from: appManager })
    await acl.createPermission(voting, operators.address, await operators.REPORT_STOPPED_VALIDATORS_ROLE(), appManager, {
      from: appManager
    })
    await acl.createPermission(depositor, app.address, await app.DEPOSIT_ROLE(), appManager, { from: appManager })

    // Initialize the app's proxy.
    await assertRevert(app.initialize(user1, oracle.address, operators.address), 'NOT_A_CONTRACT')
    await assertRevert(app.initialize(depositContract.address, oracle.address, user1), 'NOT_A_CONTRACT')
    await app.initialize(depositContract.address, oracle.address, operators.address)

    treasuryAddr = await app.getTreasury()
    insuranceAddr = await app.getInsuranceFund()

    await oracle.setPool(app.address)
    await depositContract.reset()
  })

  const checkStat = async ({ depositedValidators, beaconValidators, beaconBalance }) => {
    const stat = await app.getBeaconStat()
    assertBn(stat.depositedValidators, depositedValidators, 'depositedValidators check')
    assertBn(stat.beaconValidators, beaconValidators, 'beaconValidators check')
    assertBn(stat.beaconBalance, beaconBalance, 'beaconBalance check')
  }

  // Assert reward distribution. The values must be divided by 1e15.
  const checkRewards = async ({ treasury, insurance, operator }) => {
    const [treasury_b, insurance_b, operators_b, a1, a2, a3, a4] = await Promise.all([
      app.balanceOf(treasuryAddr),
      app.balanceOf(insuranceAddr),
      app.balanceOf(operators.address),
      app.balanceOf(ADDRESS_1),
      app.balanceOf(ADDRESS_2),
      app.balanceOf(ADDRESS_3),
      app.balanceOf(ADDRESS_4)
    ])

    assertBn(div15(treasury_b), treasury, 'treasury token balance check')
    assertBn(div15(insurance_b), insurance, 'insurance fund token balance check')
    assertBn(div15(operators_b.add(a1).add(a2).add(a3).add(a4)), operator, 'node operators token balance check')
  }

<<<<<<< HEAD
=======
  async function getStEthBalance(address) {
    return formamtStEth(await app.balanceOf(address))
  }

  const logLidoState = async () => {
    const mevVaultBalance = await getEthBalance(mevVault.address)
    const lidoBalance = await getEthBalance(app.address)
    const lidoTotalSupply = formatBN(await app.totalSupply())
    const lidoTotalPooledEther = formatBN(await app.getTotalPooledEther())
    const lidoBufferedEther = formatBN(await app.getBufferedEther())
    const lidoTotalShares = formatBN(await app.getTotalShares())
    const beaconStat = await app.getBeaconStat()
    const depositedValidators = beaconStat.depositedValidators.toString()
    const beaconValidators = beaconStat.beaconValidators.toString()
    const beaconBalance = formatEther(beaconStat.beaconBalance)

    console.log({
      mevVaultBalance,
      lidoBalance,
      lidoTotalSupply,
      lidoTotalPooledEther,
      lidoBufferedEther,
      lidoTotalShares,
      depositedValidators,
      beaconValidators,
      beaconBalance
    })
  }

  const logBalances = async () => {
    const user2stEthBalance = await getStEthBalance(user2)
    const treasuryStEthBalance = await getStEthBalance(treasuryAddr)
    const insuranceStEthBalance = await getStEthBalance(insuranceAddr)
    console.log({ user2stEthBalance, treasuryStEthBalance, insuranceStEthBalance })
  }

  const logAll = async () => {
    await logLidoState()
    await logBalances()
    console.log()
  }

  const setupNodeOperatorsForMevTxFeeVaultTests = async (userAddress, initialDepositAmount) => {
    await app.setFee(1000, { from: voting }) // 10%

    await operators.addNodeOperator('1', ADDRESS_1, { from: voting })
    await operators.addNodeOperator('2', ADDRESS_2, { from: voting })

    await operators.setNodeOperatorStakingLimit(0, UNLIMITED, { from: voting })
    await operators.setNodeOperatorStakingLimit(1, UNLIMITED, { from: voting })

    await app.setWithdrawalCredentials(pad('0x0202', 32), { from: voting })
    await operators.addSigningKeys(0, 1, pad('0x010203', 48), pad('0x01', 96), { from: voting })
    await operators.addSigningKeys(
      0,
      3,
      hexConcat(pad('0x010204', 48), pad('0x010205', 48), pad('0x010206', 48)),
      hexConcat(pad('0x01', 96), pad('0x01', 96), pad('0x01', 96)),
      { from: voting }
    )

    await web3.eth.sendTransaction({ to: app.address, from: userAddress, value: initialDepositAmount })
    await app.methods['depositBufferedEther()']({ from: depositor })
  }

  it('Addresses which are not Lido contract cannot withdraw from MEV vault', async () => {
    await assertRevert(mevVault.withdrawRewards({ from: user1 }), 'ONLY_LIDO_CAN_WITHDRAW')
    await assertRevert(mevVault.withdrawRewards({ from: voting }), 'ONLY_LIDO_CAN_WITHDRAW')
    await assertRevert(mevVault.withdrawRewards({ from: appManager }), 'ONLY_LIDO_CAN_WITHDRAW')
  })

  it('MEV Tx Fee vault can receive Ether by plain transfers (no call data)', async () => {
    const before = +(await web3.eth.getBalance(mevVault.address)).toString()
    const amount = 0.02
    await web3.eth.sendTransaction({ to: mevVault.address, from: user2, value: ETH(amount) })
    assertBn(await web3.eth.getBalance(mevVault.address), ETH(before + amount))
  })

  it('MEV Tx Fee vault refuses to receive Ether by transfers with call data', async () => {
    const before = +(await web3.eth.getBalance(mevVault.address)).toString()
    const amount = 0.02
    await assertRevert(web3.eth.sendTransaction({ to: mevVault.address, from: user2, value: ETH(amount), data: '0x12345678' }))
  })

  it('MEV distribution works when zero rewards reported', async () => {
    const depositAmount = 32
    const mevAmount = 10
    const beaconRewards = 0

    await setupNodeOperatorsForMevTxFeeVaultTests(user2, ETH(depositAmount))
    await oracle.reportBeacon(100, 1, ETH(depositAmount))

    await rewarder.reward({ from: user1, value: ETH(mevAmount) })
    await oracle.reportBeacon(101, 1, ETH(depositAmount + beaconRewards))

    assertBn(await app.getTotalPooledEther(), ETH(depositAmount + mevAmount + beaconRewards))
    assertBn(await app.getBufferedEther(), ETH(mevAmount))
    assertBn(await app.balanceOf(user2), STETH(depositAmount + mevAmount))
  })

  it('MEV distribution works when negative rewards reported', async () => {
    const depositAmount = 32
    const mevAmount = 12
    const beaconRewards = -2

    await setupNodeOperatorsForMevTxFeeVaultTests(user2, ETH(depositAmount))
    await oracle.reportBeacon(100, 1, ETH(depositAmount))

    await rewarder.reward({ from: user1, value: ETH(mevAmount) })
    await oracle.reportBeacon(101, 1, ETH(depositAmount + beaconRewards))

    assertBn(await app.getTotalPooledEther(), ETH(depositAmount + mevAmount + beaconRewards))
    assertBn(await app.getBufferedEther(), ETH(mevAmount))
    assertBn(await app.balanceOf(user2), STETH(depositAmount + mevAmount + beaconRewards))
  })

  it('MEV distribution works when positive rewards reported', async () => {
    const depositAmount = 32
    const mevAmount = 7
    const beaconRewards = 3

    await setupNodeOperatorsForMevTxFeeVaultTests(user2, ETH(depositAmount))
    await oracle.reportBeacon(100, 1, ETH(depositAmount))

    await rewarder.reward({ from: user1, value: ETH(mevAmount) })
    await oracle.reportBeacon(101, 1, ETH(depositAmount + beaconRewards))

    assertBn(await app.getTotalPooledEther(), ETH(depositAmount + mevAmount + beaconRewards))
    assertBn(await app.getBufferedEther(), ETH(mevAmount))
    assertBn(await app.balanceOf(user2), STETH(41))
  })

>>>>>>> 08aa865f
  it('setFee works', async () => {
    await app.setFee(110, { from: voting })
    await assertRevert(app.setFee(110, { from: user1 }), 'APP_AUTH_FAILED')
    await assertRevert(app.setFee(110, { from: nobody }), 'APP_AUTH_FAILED')
    await assertRevert(app.setFee(11000, { from: voting }), 'VALUE_OVER_100_PERCENT')

    assertBn(await app.getFee({ from: nobody }), 110)
  })

  it('setFeeDistribution works', async () => {
    await app.setFeeDistribution(3000, 2000, 5000, { from: voting })
    await assertRevert(app.setFeeDistribution(3000, 2000, 5000, { from: user1 }), 'APP_AUTH_FAILED')
    await assertRevert(app.setFeeDistribution(3000, 2000, 5000, { from: nobody }), 'APP_AUTH_FAILED')

    await assertRevert(app.setFeeDistribution(3000, 2000, 5001, { from: voting }), 'FEES_DONT_ADD_UP')
    await assertRevert(app.setFeeDistribution(3000, 2000 - 1, 5000, { from: voting }), 'FEES_DONT_ADD_UP')
    await assertRevert(app.setFeeDistribution(0, 0, 15000, { from: voting }), 'FEES_DONT_ADD_UP')

    const distribution = await app.getFeeDistribution({ from: nobody })
    assertBn(distribution.treasuryFeeBasisPoints, 3000)
    assertBn(distribution.insuranceFeeBasisPoints, 2000)
    assertBn(distribution.operatorsFeeBasisPoints, 5000)
  })

  it('setWithdrawalCredentials works', async () => {
    await app.setWithdrawalCredentials(pad('0x0202', 32), { from: voting })
    await assertRevert(app.setWithdrawalCredentials(pad('0x0203', 32), { from: user1 }), 'APP_AUTH_FAILED')

    assert.equal(await app.getWithdrawalCredentials({ from: nobody }), pad('0x0202', 32))
  })

  it('setOracle works', async () => {
    await assertRevert(app.setOracle(user1, { from: voting }), 'NOT_A_CONTRACT')
    const receipt = await app.setOracle(yetAnotherOracle.address, { from: voting })
    assertEvent(receipt, 'OracleSet', { expectedArgs: { oracle: yetAnotherOracle.address } })
    assert.equal(await app.getOracle(), yetAnotherOracle.address)
  })

  it('setWithdrawalCredentials resets unused keys', async () => {
    await operators.addNodeOperator('1', ADDRESS_1, { from: voting })
    await operators.addNodeOperator('2', ADDRESS_2, { from: voting })

    await operators.setNodeOperatorStakingLimit(0, UNLIMITED, { from: voting })
    await operators.setNodeOperatorStakingLimit(1, UNLIMITED, { from: voting })

    await app.setWithdrawalCredentials(pad('0x0202', 32), { from: voting })

    await operators.addSigningKeys(0, 1, pad('0x010203', 48), pad('0x01', 96), { from: voting })
    await operators.addSigningKeys(1, 2, hexConcat(pad('0x050505', 48), pad('0x060606', 48)), hexConcat(pad('0x02', 96), pad('0x03', 96)), {
      from: voting
    })
    assertBn(await operators.getTotalSigningKeyCount(0, { from: nobody }), 1)
    assertBn(await operators.getUnusedSigningKeyCount(0, { from: nobody }), 1)
    assertBn(await operators.getTotalSigningKeyCount(1, { from: nobody }), 2)
    assertBn(await operators.getUnusedSigningKeyCount(1, { from: nobody }), 2)

    await app.setWithdrawalCredentials(pad('0x0203', 32), { from: voting })

    assertBn(await operators.getTotalSigningKeyCount(0, { from: nobody }), 0)
    assertBn(await operators.getUnusedSigningKeyCount(0, { from: nobody }), 0)
    assertBn(await operators.getTotalSigningKeyCount(1, { from: nobody }), 0)
    assertBn(await operators.getUnusedSigningKeyCount(1, { from: nobody }), 0)
    assert.equal(await app.getWithdrawalCredentials({ from: nobody }), pad('0x0203', 32))
  })

  it('pad64 works', async () => {
    await assertRevert(app.pad64('0x'))
    await assertRevert(app.pad64('0x11'))
    await assertRevert(app.pad64('0x1122'))
    await assertRevert(app.pad64(pad('0x1122', 31)))
    await assertRevert(app.pad64(pad('0x1122', 65)))
    await assertRevert(app.pad64(pad('0x1122', 265)))

    assert.equal(await app.pad64(pad('0x1122', 32)), pad('0x1122', 32) + '0'.repeat(64))
    assert.equal(await app.pad64(pad('0x1122', 36)), pad('0x1122', 36) + '0'.repeat(56))
    assert.equal(await app.pad64(pad('0x1122', 64)), pad('0x1122', 64))
  })

  it('toLittleEndian64 works', async () => {
    await assertRevert(app.toLittleEndian64('0x010203040506070809'))
    assertBn(await app.toLittleEndian64('0x0102030405060708'), bn('0x0807060504030201' + '0'.repeat(48)))
    assertBn(await app.toLittleEndian64('0x0100000000000008'), bn('0x0800000000000001' + '0'.repeat(48)))
    assertBn(await app.toLittleEndian64('0x10'), bn('0x1000000000000000' + '0'.repeat(48)))
  })

  it('depositBufferedEther() reverts when called by account without DEPOSIT_ROLE granted', async () => {
    await assertRevert(app.methods['depositBufferedEther()']({ from: nobody }), 'APP_AUTH_FAILED')
  })

  it('depositBufferedEther(_maxDeposits) reverts when called by account without DEPOSIT_ROLE granted', async () => {
    await assertRevert(app.depositBufferedEther(1, { from: nobody }), 'APP_AUTH_FAILED')
  })

  it('deposit works', async () => {
    await operators.addNodeOperator('1', ADDRESS_1, { from: voting })
    await operators.addNodeOperator('2', ADDRESS_2, { from: voting })

    await operators.setNodeOperatorStakingLimit(0, UNLIMITED, { from: voting })
    await operators.setNodeOperatorStakingLimit(1, UNLIMITED, { from: voting })

    await operators.addSigningKeys(0, 1, pad('0x010203', 48), pad('0x01', 96), { from: voting })
    await operators.addSigningKeys(
      0,
      3,
      hexConcat(pad('0x010204', 48), pad('0x010205', 48), pad('0x010206', 48)),
      hexConcat(pad('0x01', 96), pad('0x01', 96), pad('0x01', 96)),
      { from: voting }
    )

    // zero deposits revert
    await assertRevert(app.submit(ZERO_ADDRESS, { from: user1, value: ETH(0) }), 'ZERO_DEPOSIT')
    await assertRevert(web3.eth.sendTransaction({ to: app.address, from: user2, value: ETH(0) }), 'ZERO_DEPOSIT')

    // +1 ETH
    await web3.eth.sendTransaction({ to: app.address, from: user1, value: ETH(1) })
    await app.methods['depositBufferedEther()']({ from: depositor })
    await checkStat({ depositedValidators: 0, beaconValidators: 0, beaconBalance: ETH(0) })
    assertBn(await depositContract.totalCalls(), 0)
    assertBn(await app.getTotalPooledEther(), ETH(1))
    assertBn(await app.getBufferedEther(), ETH(1))
    assertBn(await app.balanceOf(user1), tokens(1))
    assertBn(await app.totalSupply(), tokens(1))

    // +2 ETH
    const receipt = await app.submit(ZERO_ADDRESS, { from: user2, value: ETH(2) }) // another form of a deposit call

    assertEvent(receipt, 'Transfer', { expectedArgs: { from: ZERO_ADDRESS, to: user2, value: ETH(2) } })

    await checkStat({ depositedValidators: 0, beaconValidators: 0, beaconBalance: ETH(0) })
    assertBn(await depositContract.totalCalls(), 0)
    assertBn(await app.getTotalPooledEther(), ETH(3))
    assertBn(await app.getBufferedEther(), ETH(3))
    assertBn(await app.balanceOf(user2), tokens(2))
    assertBn(await app.totalSupply(), tokens(3))

    // +30 ETH
    await web3.eth.sendTransaction({ to: app.address, from: user3, value: ETH(30) })
    // can not deposit with unset withdrawalCredentials
    await assertRevert(app.methods['depositBufferedEther()']({ from: depositor }), 'EMPTY_WITHDRAWAL_CREDENTIALS')

    // set withdrawalCredentials with keys, because they were trimmed
    await app.setWithdrawalCredentials(pad('0x0202', 32), { from: voting })
    await operators.addSigningKeys(0, 1, pad('0x010203', 48), pad('0x01', 96), { from: voting })
    await operators.addSigningKeys(
      0,
      3,
      hexConcat(pad('0x010204', 48), pad('0x010205', 48), pad('0x010206', 48)),
      hexConcat(pad('0x01', 96), pad('0x01', 96), pad('0x01', 96)),
      { from: voting }
    )

    // now deposit works
    await app.methods['depositBufferedEther()']({ from: depositor })

    await checkStat({ depositedValidators: 1, beaconValidators: 0, beaconBalance: ETH(0) })
    assertBn(await app.getTotalPooledEther(), ETH(33))
    assertBn(await app.getBufferedEther(), ETH(1))
    assertBn(await app.balanceOf(user1), tokens(1))
    assertBn(await app.balanceOf(user2), tokens(2))
    assertBn(await app.balanceOf(user3), tokens(30))
    assertBn(await app.totalSupply(), tokens(33))

    assertBn(await depositContract.totalCalls(), 1)
    const c0 = await depositContract.calls.call(0)
    assert.equal(c0.pubkey, pad('0x010203', 48))
    assert.equal(c0.withdrawal_credentials, pad('0x0202', 32))
    assert.equal(c0.signature, pad('0x01', 96))
    assertBn(c0.value, ETH(32))

    // +100 ETH, test partial unbuffering
    await web3.eth.sendTransaction({ to: app.address, from: user1, value: ETH(100) })
    await app.depositBufferedEther(1, { from: depositor })
    await checkStat({ depositedValidators: 2, beaconValidators: 0, beaconBalance: ETH(0) })
    assertBn(await app.getTotalPooledEther(), ETH(133))
    assertBn(await app.getBufferedEther(), ETH(69))
    assertBn(await app.balanceOf(user1), tokens(101))
    assertBn(await app.balanceOf(user2), tokens(2))
    assertBn(await app.balanceOf(user3), tokens(30))
    assertBn(await app.totalSupply(), tokens(133))

    await app.methods['depositBufferedEther()']({ from: depositor })
    await checkStat({ depositedValidators: 4, beaconValidators: 0, beaconBalance: ETH(0) })
    assertBn(await app.getTotalPooledEther(), ETH(133))
    assertBn(await app.getBufferedEther(), ETH(5))
    assertBn(await app.balanceOf(user1), tokens(101))
    assertBn(await app.balanceOf(user2), tokens(2))
    assertBn(await app.balanceOf(user3), tokens(30))
    assertBn(await app.totalSupply(), tokens(133))

    assertBn(await depositContract.totalCalls(), 4)
    const calls = {}
    for (const i of [1, 2, 3]) {
      calls[i] = await depositContract.calls.call(i)
      assert.equal(calls[i].withdrawal_credentials, pad('0x0202', 32))
      assert.equal(calls[i].signature, pad('0x01', 96))
      assertBn(calls[i].value, ETH(32))
    }
    assert.equal(calls[1].pubkey, pad('0x010204', 48))
    assert.equal(calls[2].pubkey, pad('0x010205', 48))
    assert.equal(calls[3].pubkey, pad('0x010206', 48))
  })

  it('deposit uses the expected signing keys', async () => {
    await operators.addNodeOperator('1', ADDRESS_1, { from: voting })
    await operators.addNodeOperator('2', ADDRESS_2, { from: voting })

    await operators.setNodeOperatorStakingLimit(0, UNLIMITED, { from: voting })
    await operators.setNodeOperatorStakingLimit(1, UNLIMITED, { from: voting })

    const op0 = {
      keys: Array.from({ length: 3 }, (_, i) => `0x11${i}${i}` + 'abcd'.repeat(46 / 2)),
      sigs: Array.from({ length: 3 }, (_, i) => `0x11${i}${i}` + 'cdef'.repeat(94 / 2))
    }

    const op1 = {
      keys: Array.from({ length: 3 }, (_, i) => `0x22${i}${i}` + 'efab'.repeat(46 / 2)),
      sigs: Array.from({ length: 3 }, (_, i) => `0x22${i}${i}` + 'fcde'.repeat(94 / 2))
    }

    await app.setWithdrawalCredentials(pad('0x0202', 32), { from: voting })
    await operators.addSigningKeys(0, 3, hexConcat(...op0.keys), hexConcat(...op0.sigs), { from: voting })
    await operators.addSigningKeys(1, 3, hexConcat(...op1.keys), hexConcat(...op1.sigs), { from: voting })

    await app.submit(ZERO_ADDRESS, { from: user2, value: ETH(32) })
    await app.methods['depositBufferedEther()']({ from: depositor })
    assertBn(await depositContract.totalCalls(), 1, 'first submit: total deposits')

    await app.submit(ZERO_ADDRESS, { from: user2, value: ETH(2 * 32) })
    await app.methods['depositBufferedEther()']({ from: depositor })
    assertBn(await depositContract.totalCalls(), 3, 'second submit: total deposits')

    await app.submit(ZERO_ADDRESS, { from: user2, value: ETH(3 * 32) })
    await app.methods['depositBufferedEther()']({ from: depositor })
    assertBn(await depositContract.totalCalls(), 6, 'third submit: total deposits')

    const calls = await Promise.all(Array.from({ length: 6 }, (_, i) => depositContract.calls(i)))
    const keys = [...op0.keys, ...op1.keys]
    const sigs = [...op0.sigs, ...op1.sigs]
    const pairs = keys.map((key, i) => `${key}|${sigs[i]}`)

    assert.sameMembers(
      calls.map((c) => `${c.pubkey}|${c.signature}`),
      pairs,
      'pairs'
    )
  })

  it('deposit works when the first node operator is inactive', async () => {
    await operators.addNodeOperator('1', ADDRESS_1, { from: voting })
    await operators.addNodeOperator('2', ADDRESS_2, { from: voting })

    await operators.setNodeOperatorStakingLimit(0, UNLIMITED, { from: voting })
    await operators.setNodeOperatorStakingLimit(1, UNLIMITED, { from: voting })

    await app.setWithdrawalCredentials(pad('0x0202', 32), { from: voting })
    await operators.addSigningKeys(0, 1, pad('0x010203', 48), pad('0x01', 96), { from: voting })
    await operators.addSigningKeys(1, 1, pad('0x030405', 48), pad('0x06', 96), { from: voting })

    await operators.setNodeOperatorActive(0, false, { from: voting })
    await app.submit(ZERO_ADDRESS, { from: user2, value: ETH(32) })

    await app.methods['depositBufferedEther()']({ from: depositor })
    assertBn(await depositContract.totalCalls(), 1)
  })

  it('submits with zero and non-zero referrals work', async () => {
    const REFERRAL = '0xDeaDbeefdEAdbeefdEadbEEFdeadbeEFdEaDbeeF'
    let receipt
    receipt = await app.submit(REFERRAL, { from: user2, value: ETH(2) })
    assertEvent(receipt, 'Submitted', { expectedArgs: { sender: user2, amount: ETH(2), referral: REFERRAL } })
    receipt = await app.submit(ZERO_ADDRESS, { from: user2, value: ETH(5) })
    assertEvent(receipt, 'Submitted', { expectedArgs: { sender: user2, amount: ETH(5), referral: ZERO_ADDRESS } })
  })

  it('reverts when trying to call unknown function', async () => {
    const wrongMethodABI = '0x00'
    await assertRevert(web3.eth.sendTransaction({ to: app.address, from: user2, value: ETH(1), data: wrongMethodABI }), 'NON_EMPTY_DATA')
    await assertRevert(web3.eth.sendTransaction({ to: app.address, from: user2, value: ETH(0), data: wrongMethodABI }), 'NON_EMPTY_DATA')
  })

  it('key removal is taken into account during deposit', async () => {
    await operators.addNodeOperator('1', ADDRESS_1, { from: voting })
    await operators.addNodeOperator('2', ADDRESS_2, { from: voting })

    await operators.setNodeOperatorStakingLimit(0, UNLIMITED, { from: voting })
    await operators.setNodeOperatorStakingLimit(1, UNLIMITED, { from: voting })

    await app.setWithdrawalCredentials(pad('0x0202', 32), { from: voting })
    await operators.addSigningKeys(0, 1, pad('0x010203', 48), pad('0x01', 96), { from: voting })
    await operators.addSigningKeys(
      0,
      3,
      hexConcat(pad('0x010204', 48), pad('0x010205', 48), pad('0x010206', 48)),
      hexConcat(pad('0x01', 96), pad('0x01', 96), pad('0x01', 96)),
      { from: voting }
    )

    await web3.eth.sendTransaction({ to: app.address, from: user3, value: ETH(33) })
    await app.methods['depositBufferedEther()']({ from: depositor })
    assertBn(await depositContract.totalCalls(), 1)
    await assertRevert(operators.removeSigningKey(0, 0, { from: voting }), 'KEY_WAS_USED')

    await operators.removeSigningKey(0, 1, { from: voting })

    await web3.eth.sendTransaction({ to: app.address, from: user3, value: ETH(100) })
    await app.methods['depositBufferedEther()']({ from: depositor })
    assertBn(await depositContract.totalCalls(), 1)
    assertBn(await app.getTotalPooledEther(), ETH(133))
    assertBn(await app.getBufferedEther(), ETH(101))
  })

  it("out of signing keys doesn't revert but buffers", async () => {
    await operators.addNodeOperator('1', ADDRESS_1, { from: voting })
    await operators.addNodeOperator('2', ADDRESS_2, { from: voting })

    await operators.setNodeOperatorStakingLimit(0, UNLIMITED, { from: voting })
    await operators.setNodeOperatorStakingLimit(1, UNLIMITED, { from: voting })

    await app.setWithdrawalCredentials(pad('0x0202', 32), { from: voting })
    await operators.addSigningKeys(0, 1, pad('0x010203', 48), pad('0x01', 96), { from: voting })

    await web3.eth.sendTransaction({ to: app.address, from: user3, value: ETH(100) })
    await app.methods['depositBufferedEther()']({ from: depositor })
    await checkStat({ depositedValidators: 1, beaconValidators: 0, beaconBalance: ETH(0) })
    assertBn(await depositContract.totalCalls(), 1)
    assertBn(await app.getTotalPooledEther(), ETH(100))
    assertBn(await app.getBufferedEther(), ETH(100 - 32))

    // buffer unwinds
    await operators.addSigningKeys(
      0,
      3,
      hexConcat(pad('0x010204', 48), pad('0x010205', 48), pad('0x010206', 48)),
      hexConcat(pad('0x01', 96), pad('0x01', 96), pad('0x01', 96)),
      { from: voting }
    )
    await web3.eth.sendTransaction({ to: app.address, from: user1, value: ETH(1) })
    await app.methods['depositBufferedEther()']({ from: depositor })
    await checkStat({ depositedValidators: 3, beaconValidators: 0, beaconBalance: ETH(0) })
    assertBn(await depositContract.totalCalls(), 3)
    assertBn(await app.getTotalPooledEther(), ETH(101))
    assertBn(await app.getBufferedEther(), ETH(5))
  })

  it('withrawal method reverts', async () => {
    await operators.addNodeOperator('1', ADDRESS_1, { from: voting })
    await operators.addNodeOperator('2', ADDRESS_2, { from: voting })

    await operators.setNodeOperatorStakingLimit(0, UNLIMITED, { from: voting })
    await operators.setNodeOperatorStakingLimit(1, UNLIMITED, { from: voting })

    await app.setWithdrawalCredentials(pad('0x0202', 32), { from: voting })
    await operators.addSigningKeys(
      0,
      6,
      hexConcat(
        pad('0x010203', 48),
        pad('0x010204', 48),
        pad('0x010205', 48),
        pad('0x010206', 48),
        pad('0x010207', 48),
        pad('0x010208', 48)
      ),
      hexConcat(pad('0x01', 96), pad('0x01', 96), pad('0x01', 96), pad('0x01', 96), pad('0x01', 96), pad('0x01', 96)),
      { from: voting }
    )

    await web3.eth.sendTransaction({ to: app.address, from: user1, value: ETH(1) })
    await app.methods['depositBufferedEther()']({ from: depositor })
    assertBn(await app.getTotalPooledEther(), ETH(1))
    assertBn(await app.totalSupply(), tokens(1))
    assertBn(await app.getBufferedEther(), ETH(1))

    await checkStat({ depositedValidators: 0, beaconValidators: 0, beaconBalance: ETH(0) })

    await assertRevert(app.withdraw(tokens(1), pad('0x1000', 32), { from: nobody }), 'NOT_IMPLEMENTED_YET')
    await assertRevert(app.withdraw(tokens(1), pad('0x1000', 32), { from: user1 }), 'NOT_IMPLEMENTED_YET')
  })

  it('pushBeacon works', async () => {
    await operators.addNodeOperator('1', ADDRESS_1, { from: voting })
    await operators.addNodeOperator('2', ADDRESS_2, { from: voting })

    await operators.setNodeOperatorStakingLimit(0, UNLIMITED, { from: voting })
    await operators.setNodeOperatorStakingLimit(1, UNLIMITED, { from: voting })

    await app.setWithdrawalCredentials(pad('0x0202', 32), { from: voting })
    await operators.addSigningKeys(0, 1, pad('0x010203', 48), pad('0x01', 96), { from: voting })
    await operators.addSigningKeys(
      0,
      3,
      hexConcat(pad('0x010204', 48), pad('0x010205', 48), pad('0x010206', 48)),
      hexConcat(pad('0x01', 96), pad('0x01', 96), pad('0x01', 96)),
      { from: voting }
    )

    await web3.eth.sendTransaction({ to: app.address, from: user2, value: ETH(34) })
    await app.methods['depositBufferedEther()']({ from: depositor })
    await checkStat({ depositedValidators: 1, beaconValidators: 0, beaconBalance: ETH(0) })

    await assertRevert(app.pushBeacon(1, ETH(30), { from: appManager }), 'APP_AUTH_FAILED')

    await oracle.reportBeacon(100, 1, ETH(30))
    await checkStat({ depositedValidators: 1, beaconValidators: 1, beaconBalance: ETH(30) })

    await assertRevert(app.pushBeacon(1, ETH(29), { from: nobody }), 'APP_AUTH_FAILED')

    await oracle.reportBeacon(50, 1, ETH(100)) // stale data
    await checkStat({ depositedValidators: 1, beaconValidators: 1, beaconBalance: ETH(100) })

    await oracle.reportBeacon(200, 1, ETH(33))
    await checkStat({ depositedValidators: 1, beaconValidators: 1, beaconBalance: ETH(33) })
  })

  it('oracle data affects deposits', async () => {
    await operators.addNodeOperator('1', ADDRESS_1, { from: voting })
    await operators.addNodeOperator('2', ADDRESS_2, { from: voting })

    await operators.setNodeOperatorStakingLimit(0, UNLIMITED, { from: voting })
    await operators.setNodeOperatorStakingLimit(1, UNLIMITED, { from: voting })

    await app.setWithdrawalCredentials(pad('0x0202', 32), { from: voting })
    await operators.addSigningKeys(0, 1, pad('0x010203', 48), pad('0x01', 96), { from: voting })
    await operators.addSigningKeys(
      0,
      3,
      hexConcat(pad('0x010204', 48), pad('0x010205', 48), pad('0x010206', 48)),
      hexConcat(pad('0x01', 96), pad('0x01', 96), pad('0x01', 96)),
      { from: voting }
    )
    await app.setFee(5000, { from: voting })
    await app.setFeeDistribution(3000, 2000, 5000, { from: voting })

    await web3.eth.sendTransaction({ to: app.address, from: user2, value: ETH(34) })
    await app.methods['depositBufferedEther()']({ from: depositor })
    await checkStat({ depositedValidators: 1, beaconValidators: 0, beaconBalance: ETH(0) })
    assertBn(await depositContract.totalCalls(), 1)
    assertBn(await app.getTotalPooledEther(), ETH(34))
    assertBn(await app.getBufferedEther(), ETH(2))

    // down
    await oracle.reportBeacon(100, 1, ETH(15))

    await checkStat({ depositedValidators: 1, beaconValidators: 1, beaconBalance: ETH(15) })
    assertBn(await depositContract.totalCalls(), 1)
    assertBn(await app.getTotalPooledEther(), ETH(17))
    assertBn(await app.getBufferedEther(), ETH(2))
    assertBn(await app.totalSupply(), tokens(17))

    // deposit, ratio is 0.5
    await web3.eth.sendTransaction({ to: app.address, from: user1, value: ETH(2) })
    await app.methods['depositBufferedEther()']({ from: depositor })

    await checkStat({ depositedValidators: 1, beaconValidators: 1, beaconBalance: ETH(15) })
    assertBn(await depositContract.totalCalls(), 1)
    assertBn(await app.getTotalPooledEther(), ETH(19))
    assertBn(await app.getBufferedEther(), ETH(4))
    assertBn(await app.balanceOf(user1), tokens(2))
    assertBn(await app.totalSupply(), tokens(19))

    // up
    await assertRevert(oracle.reportBeacon(200, 2, ETH(48)), 'REPORTED_MORE_DEPOSITED')
    await oracle.reportBeacon(200, 1, ETH(48))

    await checkStat({ depositedValidators: 1, beaconValidators: 1, beaconBalance: ETH(48) })
    assertBn(await depositContract.totalCalls(), 1)
    assertBn(await app.getTotalPooledEther(), ETH(52))
    assertBn(await app.getBufferedEther(), ETH(4))
    assertBn(await app.totalSupply(), tokens(52))
    /*

    // 2nd deposit, ratio is 2
    await web3.eth.sendTransaction({ to: app.address, from: user3, value: ETH(2) })
    await app.methods['depositBufferedEther()']({ from: depositor })

    await checkStat({ depositedValidators: 1, beaconValidators: 1, beaconBalance: ETH(72)})
    assertBn(await depositContract.totalCalls(), 1)
    assertBn(await app.getTotalPooledEther(), ETH(78))
    assertBn(await app.getBufferedEther(), ETH(6))
    assertBn(await app.balanceOf(user1), tokens(8))
    assertBn(await app.balanceOf(user3), tokens(2))
    assertBn(await app.totalSupply(), tokens(78))
*/
  })

  it('can stop and resume', async () => {
    await operators.addNodeOperator('1', ADDRESS_1, { from: voting })
    await operators.addNodeOperator('2', ADDRESS_2, { from: voting })

    await operators.setNodeOperatorStakingLimit(0, UNLIMITED, { from: voting })
    await operators.setNodeOperatorStakingLimit(1, UNLIMITED, { from: voting })

    await app.setWithdrawalCredentials(pad('0x0202', 32), { from: voting })
    await operators.addSigningKeys(0, 1, pad('0x010203', 48), pad('0x01', 96), { from: voting })
    await operators.addSigningKeys(
      0,
      3,
      hexConcat(pad('0x010204', 48), pad('0x010205', 48), pad('0x010206', 48)),
      hexConcat(pad('0x01', 96), pad('0x01', 96), pad('0x01', 96)),
      { from: voting }
    )

    await web3.eth.sendTransaction({ to: app.address, from: user2, value: ETH(40) })
    await app.methods['depositBufferedEther()']({ from: depositor })
    await checkStat({ depositedValidators: 1, beaconValidators: 0, beaconBalance: ETH(0) })
    assertBn(await app.getBufferedEther(), ETH(8))

    await assertRevert(app.stop({ from: user2 }), 'APP_AUTH_FAILED')
    await app.stop({ from: voting })

    await assertRevert(web3.eth.sendTransaction({ to: app.address, from: user1, value: ETH(4) }), 'CONTRACT_IS_STOPPED')
    await assertRevert(web3.eth.sendTransaction({ to: app.address, from: user1, value: ETH(4) }), 'CONTRACT_IS_STOPPED')
    await assertRevert(app.submit('0xdeadbeefdeadbeefdeadbeefdeadbeefdeadbeef', { from: user1, value: ETH(4) }), 'CONTRACT_IS_STOPPED')

    await assertRevert(app.resume({ from: user2 }), 'APP_AUTH_FAILED')
    await app.resume({ from: voting })

    await web3.eth.sendTransaction({ to: app.address, from: user1, value: ETH(4) })
    await app.methods['depositBufferedEther()']({ from: depositor })
    await checkStat({ depositedValidators: 1, beaconValidators: 0, beaconBalance: ETH(0) })
    assertBn(await app.getBufferedEther(), ETH(12))
  })

  it('rewards distribution works in a simple case', async () => {
    await operators.addNodeOperator('1', ADDRESS_1, { from: voting })
    await operators.addNodeOperator('2', ADDRESS_2, { from: voting })

    await operators.setNodeOperatorStakingLimit(0, UNLIMITED, { from: voting })
    await operators.setNodeOperatorStakingLimit(1, UNLIMITED, { from: voting })

    await app.setWithdrawalCredentials(pad('0x0202', 32), { from: voting })
    await operators.addSigningKeys(0, 1, pad('0x010203', 48), pad('0x01', 96), { from: voting })
    await operators.addSigningKeys(
      0,
      3,
      hexConcat(pad('0x010204', 48), pad('0x010205', 48), pad('0x010206', 48)),
      hexConcat(pad('0x01', 96), pad('0x01', 96), pad('0x01', 96)),
      { from: voting }
    )

    await app.setFee(5000, { from: voting })
    await app.setFeeDistribution(3000, 2000, 5000, { from: voting })

    await web3.eth.sendTransaction({ to: app.address, from: user2, value: ETH(34) })
    await app.methods['depositBufferedEther()']({ from: depositor })

    await oracle.reportBeacon(300, 1, ETH(36))
    await checkStat({ depositedValidators: 1, beaconValidators: 1, beaconBalance: ETH(36) })
    assertBn(await app.totalSupply(), tokens(38)) // remote + buffered
    await checkRewards({ treasury: 600, insurance: 399, operator: 999 })
  })

  it('rewards distribution works', async () => {
    await operators.addNodeOperator('1', ADDRESS_1, { from: voting })
    await operators.addNodeOperator('2', ADDRESS_2, { from: voting })

    await operators.setNodeOperatorStakingLimit(0, UNLIMITED, { from: voting })
    await operators.setNodeOperatorStakingLimit(1, UNLIMITED, { from: voting })

    await app.setWithdrawalCredentials(pad('0x0202', 32), { from: voting })
    await operators.addSigningKeys(0, 1, pad('0x010203', 48), pad('0x01', 96), { from: voting })
    await operators.addSigningKeys(
      0,
      3,
      hexConcat(pad('0x010204', 48), pad('0x010205', 48), pad('0x010206', 48)),
      hexConcat(pad('0x01', 96), pad('0x01', 96), pad('0x01', 96)),
      { from: voting }
    )

    await app.setFee(5000, { from: voting })
    await app.setFeeDistribution(3000, 2000, 5000, { from: voting })

    await web3.eth.sendTransaction({ to: app.address, from: user2, value: ETH(34) })
    await app.methods['depositBufferedEther()']({ from: depositor })
    // some slashing occured
    await oracle.reportBeacon(100, 1, ETH(30))

    await checkStat({ depositedValidators: 1, beaconValidators: 1, beaconBalance: ETH(30) })
    // ToDo check buffer=2
    assertBn(await app.totalSupply(), tokens(32)) // 30 remote (slashed) + 2 buffered = 32
    await checkRewards({ treasury: 0, insurance: 0, operator: 0 })

    // rewarded 200 Ether (was 30, became 230)
    await oracle.reportBeacon(200, 1, ETH(130))
    await checkStat({ depositedValidators: 1, beaconValidators: 1, beaconBalance: ETH(130) })
    // Todo check reward effects
    // await checkRewards({ treasury: 0, insurance: 0, operator: 0 })

    await oracle.reportBeacon(300, 1, ETH(2230))
    await checkStat({ depositedValidators: 1, beaconValidators: 1, beaconBalance: ETH(2230) })
    assertBn(await app.totalSupply(), tokens(2232))
    // Todo check reward effects
    // await checkRewards({ treasury: tokens(33), insurance: tokens(22), operator: tokens(55) })
  })

  it('deposits accounted properly during rewards distribution', async () => {
    await operators.addNodeOperator('1', ADDRESS_1, { from: voting })
    await operators.addNodeOperator('2', ADDRESS_2, { from: voting })

    await operators.setNodeOperatorStakingLimit(0, UNLIMITED, { from: voting })
    await operators.setNodeOperatorStakingLimit(1, UNLIMITED, { from: voting })

    await app.setWithdrawalCredentials(pad('0x0202', 32), { from: voting })
    await operators.addSigningKeys(0, 1, pad('0x010203', 48), pad('0x01', 96), { from: voting })

    await app.setFee(5000, { from: voting })
    await app.setFeeDistribution(3000, 2000, 5000, { from: voting })

    // Only 32 ETH deposited
    await web3.eth.sendTransaction({ to: app.address, from: user3, value: ETH(32) })
    await app.methods['depositBufferedEther()']({ from: depositor })
    await web3.eth.sendTransaction({ to: app.address, from: user3, value: ETH(32) })
    await app.methods['depositBufferedEther()']({ from: depositor })
    assertBn(await app.totalSupply(), tokens(64))

    await oracle.reportBeacon(300, 1, ETH(36))
    await checkStat({ depositedValidators: 1, beaconValidators: 1, beaconBalance: ETH(36) })
    assertBn(await app.totalSupply(), tokens(68))
    await checkRewards({ treasury: 600, insurance: 399, operator: 999 })
  })

  it('Node Operators filtering during deposit works when doing a huge deposit', async () => {
    await app.setWithdrawalCredentials(pad('0x0202', 32), { from: voting })

    await operators.addNodeOperator('good', ADDRESS_1, { from: voting }) // 0
    await operators.setNodeOperatorStakingLimit(0, UNLIMITED, { from: voting })
    await operators.addSigningKeys(0, 2, hexConcat(pad('0x0001', 48), pad('0x0002', 48)), hexConcat(pad('0x01', 96), pad('0x01', 96)), {
      from: voting
    })

    await operators.addNodeOperator('limited', ADDRESS_2, { from: voting }) // 1
    await operators.setNodeOperatorStakingLimit(1, 1, { from: voting })
    await operators.addSigningKeys(1, 2, hexConcat(pad('0x0101', 48), pad('0x0102', 48)), hexConcat(pad('0x01', 96), pad('0x01', 96)), {
      from: voting
    })

    await operators.addNodeOperator('deactivated', ADDRESS_3, { from: voting }) // 2
    await operators.setNodeOperatorStakingLimit(2, UNLIMITED, { from: voting })
    await operators.addSigningKeys(2, 2, hexConcat(pad('0x0201', 48), pad('0x0202', 48)), hexConcat(pad('0x01', 96), pad('0x01', 96)), {
      from: voting
    })
    await operators.setNodeOperatorActive(2, false, { from: voting })

    await operators.addNodeOperator('short on keys', ADDRESS_4, { from: voting }) // 3
    await operators.setNodeOperatorStakingLimit(3, UNLIMITED, { from: voting })

    await app.setFee(5000, { from: voting })
    await app.setFeeDistribution(3000, 2000, 5000, { from: voting })

    // Deposit huge chunk
    await web3.eth.sendTransaction({ to: app.address, from: user1, value: ETH(32 * 3 + 50) })
    await app.methods['depositBufferedEther()']({ from: depositor })
    await checkStat({ depositedValidators: 3, beaconValidators: 0, beaconBalance: ETH(0) })
    assertBn(await app.getTotalPooledEther(), ETH(146))
    assertBn(await app.getBufferedEther(), ETH(50))
    assertBn(await depositContract.totalCalls(), 3)

    assertBn(await operators.getTotalSigningKeyCount(0, { from: nobody }), 2)
    assertBn(await operators.getTotalSigningKeyCount(1, { from: nobody }), 2)
    assertBn(await operators.getTotalSigningKeyCount(2, { from: nobody }), 2)
    assertBn(await operators.getTotalSigningKeyCount(3, { from: nobody }), 0)

    assertBn(await operators.getUnusedSigningKeyCount(0, { from: nobody }), 0)
    assertBn(await operators.getUnusedSigningKeyCount(1, { from: nobody }), 1)
    assertBn(await operators.getUnusedSigningKeyCount(2, { from: nobody }), 2)
    assertBn(await operators.getUnusedSigningKeyCount(3, { from: nobody }), 0)

    // Next deposit changes nothing
    await web3.eth.sendTransaction({ to: app.address, from: user2, value: ETH(32) })
    await app.methods['depositBufferedEther()']({ from: depositor })
    await checkStat({ depositedValidators: 3, beaconValidators: 0, beaconBalance: ETH(0) })
    assertBn(await app.getTotalPooledEther(), ETH(178))
    assertBn(await app.getBufferedEther(), ETH(82))
    assertBn(await depositContract.totalCalls(), 3)

    assertBn(await operators.getTotalSigningKeyCount(0, { from: nobody }), 2)
    assertBn(await operators.getTotalSigningKeyCount(1, { from: nobody }), 2)
    assertBn(await operators.getTotalSigningKeyCount(2, { from: nobody }), 2)
    assertBn(await operators.getTotalSigningKeyCount(3, { from: nobody }), 0)

    assertBn(await operators.getUnusedSigningKeyCount(0, { from: nobody }), 0)
    assertBn(await operators.getUnusedSigningKeyCount(1, { from: nobody }), 1)
    assertBn(await operators.getUnusedSigningKeyCount(2, { from: nobody }), 2)
    assertBn(await operators.getUnusedSigningKeyCount(3, { from: nobody }), 0)

    // #1 goes below the limit
    await operators.reportStoppedValidators(1, 1, { from: voting })
    await web3.eth.sendTransaction({ to: app.address, from: user3, value: ETH(1) })
    await app.methods['depositBufferedEther()']({ from: depositor })
    await checkStat({ depositedValidators: 4, beaconValidators: 0, beaconBalance: ETH(0) })
    assertBn(await app.getTotalPooledEther(), ETH(179))
    assertBn(await app.getBufferedEther(), ETH(51))
    assertBn(await depositContract.totalCalls(), 4)

    assertBn(await operators.getTotalSigningKeyCount(0, { from: nobody }), 2)
    assertBn(await operators.getTotalSigningKeyCount(1, { from: nobody }), 2)
    assertBn(await operators.getTotalSigningKeyCount(2, { from: nobody }), 2)
    assertBn(await operators.getTotalSigningKeyCount(3, { from: nobody }), 0)

    assertBn(await operators.getUnusedSigningKeyCount(0, { from: nobody }), 0)
    assertBn(await operators.getUnusedSigningKeyCount(1, { from: nobody }), 0)
    assertBn(await operators.getUnusedSigningKeyCount(2, { from: nobody }), 2)
    assertBn(await operators.getUnusedSigningKeyCount(3, { from: nobody }), 0)

    // Adding a key will help
    await operators.addSigningKeys(0, 1, pad('0x0003', 48), pad('0x01', 96), { from: voting })
    await web3.eth.sendTransaction({ to: app.address, from: user3, value: ETH(1) })
    await app.methods['depositBufferedEther()']({ from: depositor })
    await checkStat({ depositedValidators: 5, beaconValidators: 0, beaconBalance: ETH(0) })
    assertBn(await app.getTotalPooledEther(), ETH(180))
    assertBn(await app.getBufferedEther(), ETH(20))
    assertBn(await depositContract.totalCalls(), 5)

    assertBn(await operators.getTotalSigningKeyCount(0, { from: nobody }), 3)
    assertBn(await operators.getTotalSigningKeyCount(1, { from: nobody }), 2)
    assertBn(await operators.getTotalSigningKeyCount(2, { from: nobody }), 2)
    assertBn(await operators.getTotalSigningKeyCount(3, { from: nobody }), 0)

    assertBn(await operators.getUnusedSigningKeyCount(0, { from: nobody }), 0)
    assertBn(await operators.getUnusedSigningKeyCount(1, { from: nobody }), 0)
    assertBn(await operators.getUnusedSigningKeyCount(2, { from: nobody }), 2)
    assertBn(await operators.getUnusedSigningKeyCount(3, { from: nobody }), 0)

    // Reactivation of #2
    await operators.setNodeOperatorActive(2, true, { from: voting })
    await web3.eth.sendTransaction({ to: app.address, from: user3, value: ETH(12) })
    await app.methods['depositBufferedEther()']({ from: depositor })
    await checkStat({ depositedValidators: 6, beaconValidators: 0, beaconBalance: ETH(0) })
    assertBn(await app.getTotalPooledEther(), ETH(192))
    assertBn(await app.getBufferedEther(), ETH(0))
    assertBn(await depositContract.totalCalls(), 6)

    assertBn(await operators.getTotalSigningKeyCount(0, { from: nobody }), 3)
    assertBn(await operators.getTotalSigningKeyCount(1, { from: nobody }), 2)
    assertBn(await operators.getTotalSigningKeyCount(2, { from: nobody }), 2)
    assertBn(await operators.getTotalSigningKeyCount(3, { from: nobody }), 0)

    assertBn(await operators.getUnusedSigningKeyCount(0, { from: nobody }), 0)
    assertBn(await operators.getUnusedSigningKeyCount(1, { from: nobody }), 0)
    assertBn(await operators.getUnusedSigningKeyCount(2, { from: nobody }), 1)
    assertBn(await operators.getUnusedSigningKeyCount(3, { from: nobody }), 0)
  })

  it('Node Operators filtering during deposit works when doing small deposits', async () => {
    await app.setWithdrawalCredentials(pad('0x0202', 32), { from: voting })

    await operators.addNodeOperator('good', ADDRESS_1, { from: voting }) // 0
    await operators.setNodeOperatorStakingLimit(0, UNLIMITED, { from: voting })
    await operators.addSigningKeys(0, 2, hexConcat(pad('0x0001', 48), pad('0x0002', 48)), hexConcat(pad('0x01', 96), pad('0x01', 96)), {
      from: voting
    })

    await operators.addNodeOperator('limited', ADDRESS_2, { from: voting }) // 1
    await operators.setNodeOperatorStakingLimit(1, 1, { from: voting })
    await operators.addSigningKeys(1, 2, hexConcat(pad('0x0101', 48), pad('0x0102', 48)), hexConcat(pad('0x01', 96), pad('0x01', 96)), {
      from: voting
    })

    await operators.addNodeOperator('deactivated', ADDRESS_3, { from: voting }) // 2
    await operators.setNodeOperatorStakingLimit(2, UNLIMITED, { from: voting })
    await operators.addSigningKeys(2, 2, hexConcat(pad('0x0201', 48), pad('0x0202', 48)), hexConcat(pad('0x01', 96), pad('0x01', 96)), {
      from: voting
    })
    await operators.setNodeOperatorActive(2, false, { from: voting })

    await operators.addNodeOperator('short on keys', ADDRESS_4, { from: voting }) // 3
    await operators.setNodeOperatorStakingLimit(3, UNLIMITED, { from: voting })

    await app.setFee(5000, { from: voting })
    await app.setFeeDistribution(3000, 2000, 5000, { from: voting })

    // Small deposits
    for (let i = 0; i < 14; i++) await web3.eth.sendTransaction({ to: app.address, from: user1, value: ETH(10) })
    await app.methods['depositBufferedEther()']({ from: depositor })
    await web3.eth.sendTransaction({ to: app.address, from: user1, value: ETH(6) })
    await app.methods['depositBufferedEther()']({ from: depositor })

    await checkStat({ depositedValidators: 3, beaconValidators: 0, beaconBalance: ETH(0) })
    assertBn(await app.getTotalPooledEther(), ETH(146))
    assertBn(await app.getBufferedEther(), ETH(50))
    assertBn(await depositContract.totalCalls(), 3)

    assertBn(await operators.getTotalSigningKeyCount(0, { from: nobody }), 2)
    assertBn(await operators.getTotalSigningKeyCount(1, { from: nobody }), 2)
    assertBn(await operators.getTotalSigningKeyCount(2, { from: nobody }), 2)
    assertBn(await operators.getTotalSigningKeyCount(3, { from: nobody }), 0)

    assertBn(await operators.getUnusedSigningKeyCount(0, { from: nobody }), 0)
    assertBn(await operators.getUnusedSigningKeyCount(1, { from: nobody }), 1)
    assertBn(await operators.getUnusedSigningKeyCount(2, { from: nobody }), 2)
    assertBn(await operators.getUnusedSigningKeyCount(3, { from: nobody }), 0)

    // Next deposit changes nothing
    await web3.eth.sendTransaction({ to: app.address, from: user2, value: ETH(32) })
    await app.methods['depositBufferedEther()']({ from: depositor })
    await checkStat({ depositedValidators: 3, beaconValidators: 0, beaconBalance: ETH(0) })
    assertBn(await app.getTotalPooledEther(), ETH(178))
    assertBn(await app.getBufferedEther(), ETH(82))
    assertBn(await depositContract.totalCalls(), 3)

    assertBn(await operators.getTotalSigningKeyCount(0, { from: nobody }), 2)
    assertBn(await operators.getTotalSigningKeyCount(1, { from: nobody }), 2)
    assertBn(await operators.getTotalSigningKeyCount(2, { from: nobody }), 2)
    assertBn(await operators.getTotalSigningKeyCount(3, { from: nobody }), 0)

    assertBn(await operators.getUnusedSigningKeyCount(0, { from: nobody }), 0)
    assertBn(await operators.getUnusedSigningKeyCount(1, { from: nobody }), 1)
    assertBn(await operators.getUnusedSigningKeyCount(2, { from: nobody }), 2)
    assertBn(await operators.getUnusedSigningKeyCount(3, { from: nobody }), 0)

    // #1 goes below the limit
    await operators.reportStoppedValidators(1, 1, { from: voting })
    await web3.eth.sendTransaction({ to: app.address, from: user3, value: ETH(1) })
    await app.methods['depositBufferedEther()']({ from: depositor })
    await checkStat({ depositedValidators: 4, beaconValidators: 0, beaconBalance: ETH(0) })
    assertBn(await app.getTotalPooledEther(), ETH(179))
    assertBn(await app.getBufferedEther(), ETH(51))
    assertBn(await depositContract.totalCalls(), 4)

    assertBn(await operators.getTotalSigningKeyCount(0, { from: nobody }), 2)
    assertBn(await operators.getTotalSigningKeyCount(1, { from: nobody }), 2)
    assertBn(await operators.getTotalSigningKeyCount(2, { from: nobody }), 2)
    assertBn(await operators.getTotalSigningKeyCount(3, { from: nobody }), 0)

    assertBn(await operators.getUnusedSigningKeyCount(0, { from: nobody }), 0)
    assertBn(await operators.getUnusedSigningKeyCount(1, { from: nobody }), 0)
    assertBn(await operators.getUnusedSigningKeyCount(2, { from: nobody }), 2)
    assertBn(await operators.getUnusedSigningKeyCount(3, { from: nobody }), 0)

    // Adding a key will help
    await operators.addSigningKeys(0, 1, pad('0x0003', 48), pad('0x01', 96), { from: voting })
    await web3.eth.sendTransaction({ to: app.address, from: user3, value: ETH(1) })
    await app.methods['depositBufferedEther()']({ from: depositor })
    await checkStat({ depositedValidators: 5, beaconValidators: 0, beaconBalance: ETH(0) })
    assertBn(await app.getTotalPooledEther(), ETH(180))
    assertBn(await app.getBufferedEther(), ETH(20))
    assertBn(await depositContract.totalCalls(), 5)

    assertBn(await operators.getTotalSigningKeyCount(0, { from: nobody }), 3)
    assertBn(await operators.getTotalSigningKeyCount(1, { from: nobody }), 2)
    assertBn(await operators.getTotalSigningKeyCount(2, { from: nobody }), 2)
    assertBn(await operators.getTotalSigningKeyCount(3, { from: nobody }), 0)

    assertBn(await operators.getUnusedSigningKeyCount(0, { from: nobody }), 0)
    assertBn(await operators.getUnusedSigningKeyCount(1, { from: nobody }), 0)
    assertBn(await operators.getUnusedSigningKeyCount(2, { from: nobody }), 2)
    assertBn(await operators.getUnusedSigningKeyCount(3, { from: nobody }), 0)

    // Reactivation of #2
    await operators.setNodeOperatorActive(2, true, { from: voting })
    await web3.eth.sendTransaction({ to: app.address, from: user3, value: ETH(12) })
    await app.methods['depositBufferedEther()']({ from: depositor })
    await checkStat({ depositedValidators: 6, beaconValidators: 0, beaconBalance: ETH(0) })
    assertBn(await app.getTotalPooledEther(), ETH(192))
    assertBn(await app.getBufferedEther(), ETH(0))
    assertBn(await depositContract.totalCalls(), 6)

    assertBn(await operators.getTotalSigningKeyCount(0, { from: nobody }), 3)
    assertBn(await operators.getTotalSigningKeyCount(1, { from: nobody }), 2)
    assertBn(await operators.getTotalSigningKeyCount(2, { from: nobody }), 2)
    assertBn(await operators.getTotalSigningKeyCount(3, { from: nobody }), 0)

    assertBn(await operators.getUnusedSigningKeyCount(0, { from: nobody }), 0)
    assertBn(await operators.getUnusedSigningKeyCount(1, { from: nobody }), 0)
    assertBn(await operators.getUnusedSigningKeyCount(2, { from: nobody }), 1)
    assertBn(await operators.getUnusedSigningKeyCount(3, { from: nobody }), 0)
  })

  it('Deposit finds the right operator', async () => {
    await app.setWithdrawalCredentials(pad('0x0202', 32), { from: voting })

    await operators.addNodeOperator('good', ADDRESS_1, { from: voting }) // 0
    await operators.setNodeOperatorStakingLimit(0, UNLIMITED, { from: voting })
    await operators.addSigningKeys(0, 2, hexConcat(pad('0x0001', 48), pad('0x0002', 48)), hexConcat(pad('0x01', 96), pad('0x01', 96)), {
      from: voting
    })

    await operators.addNodeOperator('2nd good', ADDRESS_2, { from: voting }) // 1
    await operators.setNodeOperatorStakingLimit(1, UNLIMITED, { from: voting })
    await operators.addSigningKeys(1, 2, hexConcat(pad('0x0101', 48), pad('0x0102', 48)), hexConcat(pad('0x01', 96), pad('0x01', 96)), {
      from: voting
    })

    await operators.addNodeOperator('deactivated', ADDRESS_3, { from: voting }) // 2
    await operators.setNodeOperatorStakingLimit(2, UNLIMITED, { from: voting })
    await operators.addSigningKeys(2, 2, hexConcat(pad('0x0201', 48), pad('0x0202', 48)), hexConcat(pad('0x01', 96), pad('0x01', 96)), {
      from: voting
    })
    await operators.setNodeOperatorActive(2, false, { from: voting })

    await operators.addNodeOperator('short on keys', ADDRESS_4, { from: voting }) // 3
    await operators.setNodeOperatorStakingLimit(3, UNLIMITED, { from: voting })

    await app.setFee(5000, { from: voting })
    await app.setFeeDistribution(3000, 2000, 5000, { from: voting })

    // #1 and #0 get the funds
    await web3.eth.sendTransaction({ to: app.address, from: user2, value: ETH(64) })
    await app.methods['depositBufferedEther()']({ from: depositor })
    await checkStat({ depositedValidators: 2, beaconValidators: 0, beaconBalance: ETH(0) })
    assertBn(await app.getTotalPooledEther(), ETH(64))
    assertBn(await app.getBufferedEther(), ETH(0))
    assertBn(await depositContract.totalCalls(), 2)

    assertBn(await operators.getUnusedSigningKeyCount(0, { from: nobody }), 1)
    assertBn(await operators.getUnusedSigningKeyCount(1, { from: nobody }), 1)
    assertBn(await operators.getUnusedSigningKeyCount(2, { from: nobody }), 2)
    assertBn(await operators.getUnusedSigningKeyCount(3, { from: nobody }), 0)

    // Reactivation of #2 - has the smallest stake
    await operators.setNodeOperatorActive(2, true, { from: voting })
    await web3.eth.sendTransaction({ to: app.address, from: user2, value: ETH(36) })
    await app.methods['depositBufferedEther()']({ from: depositor })
    await checkStat({ depositedValidators: 3, beaconValidators: 0, beaconBalance: ETH(0) })
    assertBn(await app.getTotalPooledEther(), ETH(100))
    assertBn(await app.getBufferedEther(), ETH(4))
    assertBn(await depositContract.totalCalls(), 3)

    assertBn(await operators.getUnusedSigningKeyCount(0, { from: nobody }), 1)
    assertBn(await operators.getUnusedSigningKeyCount(1, { from: nobody }), 1)
    assertBn(await operators.getUnusedSigningKeyCount(2, { from: nobody }), 1)
    assertBn(await operators.getUnusedSigningKeyCount(3, { from: nobody }), 0)
  })

  it('burnShares works', async () => {
    await web3.eth.sendTransaction({ to: app.address, from: user1, value: ETH(1) })

    // not permited from arbitary address
    await assertRevert(app.burnShares(user1, ETH(1), { from: nobody }), 'APP_AUTH_FAILED')

    // voting can burn shares of any user
    const expectedAmount = await app.getPooledEthByShares(ETH(0.5))
    let receipt = await app.burnShares(user1, ETH(0.5), { from: voting })
    assertEvent(receipt, 'StETHBurnt', { expectedArgs: { account: user1, amount: expectedAmount, sharesAmount: ETH(0.5) } })

    const expectedDoubledAmount = await app.getPooledEthByShares(ETH(0.5))
    receipt = await app.burnShares(user1, ETH(0.5), { from: voting })
    assertEvent(receipt, 'StETHBurnt', { expectedArgs: { account: user1, amount: expectedDoubledAmount, sharesAmount: ETH(0.5) } })

    assertBn(expectedAmount.mul(bn(2)), expectedDoubledAmount)
    assertBn(tokens(0), await app.getPooledEthByShares(ETH(0.5)))

    // user1 has zero shares afteralls
    assertBn(await app.sharesOf(user1), tokens(0))

    // voting can't continue burning if user already has no shares
    await assertRevert(app.burnShares(user1, 1, { from: voting }), 'BURN_AMOUNT_EXCEEDS_BALANCE')
  })

  context('treasury', () => {
    it('treasury adddress has been set after init', async () => {
      assert.notEqual(await app.getTreasury(), ZERO_ADDRESS)
    })

    it(`treasury can't be set by an arbitary address`, async () => {
      await assertRevert(app.setTreasury(user1, { from: nobody }))
      await assertRevert(app.setTreasury(user1, { from: user1 }))
    })

    it('voting can set treasury', async () => {
      const receipt = await app.setTreasury(user1, { from: voting })
      assertEvent(receipt, 'TreasurySet', { expectedArgs: { treasury: user1 } })
      assert.equal(await app.getTreasury(), user1)
    })

    it('reverts when treasury is zero address', async () => {
      await assertRevert(app.setTreasury(ZERO_ADDRESS, { from: voting }), 'SET_TREASURY_ZERO_ADDRESS')
    })
  })

  context('insurance fund', () => {
    it('insurance fund adddress has been set after init', async () => {
      assert.notEqual(await app.getInsuranceFund(), ZERO_ADDRESS)
    })

    it(`insurance fund can't be set by an arbitary address`, async () => {
      await assertRevert(app.setInsuranceFund(user1, { from: nobody }))
      await assertRevert(app.setInsuranceFund(user1, { from: user1 }))
    })

    it('voting can set insurance fund', async () => {
      const receipt = await app.setInsuranceFund(user1, { from: voting })
      assertEvent(receipt, 'InsuranceFundSet', { expectedArgs: { insuranceFund: user1 } })
      assert.equal(await app.getInsuranceFund(), user1)
    })

    it('reverts when insurance fund is zero address', async () => {
      await assertRevert(app.setInsuranceFund(ZERO_ADDRESS, { from: voting }), 'SET_INSURANCE_FUND_ZERO_ADDRESS')
    })
  })

  context('recovery vault', () => {
    beforeEach(async () => {
      await anyToken.mint(app.address, 100)
    })

    it('reverts when vault is not set', async () => {
      await assertRevert(app.transferToVault(anyToken.address, { from: nobody }), 'RECOVER_VAULT_NOT_CONTRACT')
    })

    context('recovery works with vault mock deployed', () => {
      let vault

      beforeEach(async () => {
        // Create a new vault and set that vault as the default vault in the kernel
        const vaultId = hash('vault.aragonpm.test')
        const vaultBase = await VaultMock.new()
        const vaultReceipt = await dao.newAppInstance(vaultId, vaultBase.address, '0x', true)
        const vaultAddress = getInstalledApp(vaultReceipt)
        vault = await VaultMock.at(vaultAddress)
        await vault.initialize()

        await dao.setRecoveryVaultAppId(vaultId)
      })

      it('recovery with erc20 tokens works and emits event', async () => {
        const receipt = await app.transferToVault(anyToken.address, { from: nobody })
        assertEvent(receipt, 'RecoverToVault', { expectedArgs: { vault: vault.address, token: anyToken.address, amount: 100 } })
      })

      it('recovery with unaccounted ether works and emits event', async () => {
        await app.makeUnaccountedEther({ from: user1, value: ETH(10) })
        const receipt = await app.transferToVault(ZERO_ADDRESS, { from: nobody })
        assertEvent(receipt, 'RecoverToVault', { expectedArgs: { vault: vault.address, token: ZERO_ADDRESS, amount: ETH(10) } })
      })
    })
  })
})<|MERGE_RESOLUTION|>--- conflicted
+++ resolved
@@ -5,14 +5,19 @@
 const { assertBn, assertRevert, assertEvent } = require('@aragon/contract-helpers-test/src/asserts')
 const { ZERO_ADDRESS, bn } = require('@aragon/contract-helpers-test')
 const { BN } = require('bn.js')
+const { ethers } = require('ethers')
+const { formatEther } = require('ethers/lib/utils')
+const { getEthBalance, formatStEth: formamtStEth, formatBN } = require('../helpers/utils')
 
 const NodeOperatorsRegistry = artifacts.require('NodeOperatorsRegistry')
 
 const Lido = artifacts.require('LidoMock.sol')
+const MevTxFeeVault = artifacts.require('LidoMevTxFeeVault.sol')
 const OracleMock = artifacts.require('OracleMock.sol')
 const DepositContractMock = artifacts.require('DepositContractMock.sol')
 const ERC20Mock = artifacts.require('ERC20Mock.sol')
 const VaultMock = artifacts.require('AragonVaultMock.sol')
+const RewardEmulatorMock = artifacts.require('RewardEmulatorMock.sol')
 
 const ADDRESS_1 = '0x0000000000000000000000000000000000000001'
 const ADDRESS_2 = '0x0000000000000000000000000000000000000002'
@@ -40,12 +45,14 @@
 const div15 = (bn) => bn.div(new BN('1000000000000000'))
 
 const ETH = (value) => web3.utils.toWei(value + '', 'ether')
+const STETH = ETH
 const tokens = ETH
 
 contract('Lido', ([appManager, voting, user1, user2, user3, nobody, depositor]) => {
   let appBase, nodeOperatorsRegistryBase, app, oracle, depositContract, operators
   let treasuryAddr, insuranceAddr
   let dao, acl
+  let mevVault, rewarder
 
   before('deploy base app', async () => {
     // Deploy the app's base contract.
@@ -64,6 +71,9 @@
     let proxyAddress = await newApp(dao, 'lido', appBase.address, appManager)
     app = await Lido.at(proxyAddress)
 
+    mevVault = await MevTxFeeVault.new(app.address)
+    rewarder = await RewardEmulatorMock.new(mevVault.address)
+
     // NodeOperatorsRegistry
     proxyAddress = await newApp(dao, 'node-operators-registry', nodeOperatorsRegistryBase.address, appManager)
     operators = await NodeOperatorsRegistry.at(proxyAddress)
@@ -77,6 +87,7 @@
     await acl.createPermission(voting, app.address, await app.SET_TREASURY(), appManager, { from: appManager })
     await acl.createPermission(voting, app.address, await app.SET_ORACLE(), appManager, { from: appManager })
     await acl.createPermission(voting, app.address, await app.SET_INSURANCE_FUND(), appManager, { from: appManager })
+    await acl.createPermission(voting, app.address, await app.SET_MEV_TX_FEE_VAULT_ROLE(), appManager, { from: appManager })
 
     await acl.createPermission(voting, operators.address, await operators.MANAGE_SIGNING_KEYS(), appManager, { from: appManager })
     await acl.createPermission(voting, operators.address, await operators.ADD_NODE_OPERATOR_ROLE(), appManager, { from: appManager })
@@ -101,6 +112,8 @@
 
     await oracle.setPool(app.address)
     await depositContract.reset()
+
+    await app.setMevTxFeeVault(mevVault.address, { from: voting })
   })
 
   const checkStat = async ({ depositedValidators, beaconValidators, beaconBalance }) => {
@@ -127,8 +140,6 @@
     assertBn(div15(operators_b.add(a1).add(a2).add(a3).add(a4)), operator, 'node operators token balance check')
   }
 
-<<<<<<< HEAD
-=======
   async function getStEthBalance(address) {
     return formamtStEth(await app.balanceOf(address))
   }
@@ -261,7 +272,6 @@
     assertBn(await app.balanceOf(user2), STETH(41))
   })
 
->>>>>>> 08aa865f
   it('setFee works', async () => {
     await app.setFee(110, { from: voting })
     await assertRevert(app.setFee(110, { from: user1 }), 'APP_AUTH_FAILED')
@@ -641,7 +651,7 @@
     await assertRevert(app.withdraw(tokens(1), pad('0x1000', 32), { from: user1 }), 'NOT_IMPLEMENTED_YET')
   })
 
-  it('pushBeacon works', async () => {
+  it('handleOracleReport works', async () => {
     await operators.addNodeOperator('1', ADDRESS_1, { from: voting })
     await operators.addNodeOperator('2', ADDRESS_2, { from: voting })
 
@@ -662,12 +672,12 @@
     await app.methods['depositBufferedEther()']({ from: depositor })
     await checkStat({ depositedValidators: 1, beaconValidators: 0, beaconBalance: ETH(0) })
 
-    await assertRevert(app.pushBeacon(1, ETH(30), { from: appManager }), 'APP_AUTH_FAILED')
+    await assertRevert(app.handleOracleReport(1, ETH(30), { from: appManager }), 'APP_AUTH_FAILED')
 
     await oracle.reportBeacon(100, 1, ETH(30))
     await checkStat({ depositedValidators: 1, beaconValidators: 1, beaconBalance: ETH(30) })
 
-    await assertRevert(app.pushBeacon(1, ETH(29), { from: nobody }), 'APP_AUTH_FAILED')
+    await assertRevert(app.handleOracleReport(1, ETH(29), { from: nobody }), 'APP_AUTH_FAILED')
 
     await oracle.reportBeacon(50, 1, ETH(100)) // stale data
     await checkStat({ depositedValidators: 1, beaconValidators: 1, beaconBalance: ETH(100) })
