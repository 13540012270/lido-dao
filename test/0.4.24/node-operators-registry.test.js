const hre = require('hardhat')
const { assert } = require('chai')
const { hexSplit, toBN } = require('../helpers/utils')
const { newDao, newApp } = require('./helpers/dao')
const { EvmSnapshot } = require('../helpers/blockchain')
const { ZERO_ADDRESS, getEventAt } = require('@aragon/contract-helpers-test')
const { assertBn, assertRevert, assertEvent } = require('@aragon/contract-helpers-test/src/asserts')
const keccak256 = require('js-sha3').keccak_256
const nodeOperators = require('../helpers/node-operators')

const NodeOperatorsRegistry = artifacts.require('NodeOperatorsRegistryMock')
const PoolMock = artifacts.require('PoolMock.sol')
const INodeOperatorsRegistry = artifacts.require('INodeOperatorsRegistry.sol')

const PUBKEY_LENGTH_BYTES = 48
const SIGNATURE_LENGTH_BYTES = 96

const ADDRESS_1 = '0x0000000000000000000000000000000000000001'
const ADDRESS_2 = '0x0000000000000000000000000000000000000002'
const ADDRESS_3 = '0x0000000000000000000000000000000000000003'
const ADDRESS_4 = '0x0000000000000000000000000000000000000004'

const UNLIMITED = 1000000000

// bytes32 0x63757261746564
const CURATED_TYPE = web3.utils.fromAscii('curated')

const pad = (hex, bytesLength) => {
  const absentZeroes = bytesLength * 2 + 2 - hex.length
  if (absentZeroes > 0) hex = '0x' + '0'.repeat(absentZeroes) + hex.substr(2)
  return hex
}

const hexConcat = (first, ...rest) => {
  let result = first.startsWith('0x') ? first : '0x' + first
  rest.forEach((item) => {
    result += item.startsWith('0x') ? item.substr(2) : item
  })
  return result
}

const assertNoEvent = (receipt, eventName, msg) => {
  const event = getEventAt(receipt, eventName)
  assert.equal(event, undefined, msg)
}

const ETH = (value) => web3.utils.toWei(value + '', 'ether')
const tokens = ETH
const StETH = artifacts.require('StETHMock')

contract('NodeOperatorsRegistry', ([appManager, voting, user1, user2, user3, nobody, ste]) => {
  let appBase, app, pool, steth, acl
  const snapshot = new EvmSnapshot(hre.ethers.provider)

  before('deploy base app', async () => {
    // Deploy the app's base contract.
    appBase = await NodeOperatorsRegistry.new()
    steth = await StETH.new()

    const newDAO = await newDao(appManager)
    acl = newDAO.acl

    // Instantiate a proxy for the app, using the base contract as its logic implementation.
    const proxyAddress = await newApp(newDAO.dao, 'node-operators-registry', appBase.address, appManager)
    app = await NodeOperatorsRegistry.at(proxyAddress)

    pool = await PoolMock.new(app.address)

    // Set up the app's permissions.
    await acl.createPermission(voting, app.address, await app.MANAGE_SIGNING_KEYS(), appManager, { from: appManager })
    await acl.createPermission(voting, app.address, await app.ADD_NODE_OPERATOR_ROLE(), appManager, { from: appManager })
    await acl.createPermission(voting, app.address, await app.ACTIVATE_NODE_OPERATOR_ROLE(), appManager, { from: appManager })
    await acl.createPermission(voting, app.address, await app.DEACTIVATE_NODE_OPERATOR_ROLE(), appManager, { from: appManager })
    await acl.createPermission(voting, app.address, await app.SET_NODE_OPERATOR_NAME_ROLE(), appManager, { from: appManager })
    await acl.createPermission(voting, app.address, await app.SET_NODE_OPERATOR_ADDRESS_ROLE(), appManager, { from: appManager })
    await acl.createPermission(voting, app.address, await app.SET_NODE_OPERATOR_LIMIT_ROLE(), appManager, { from: appManager })
    await acl.createPermission(voting, app.address, await app.UPDATE_EXITED_VALIDATORS_KEYS_COUNT_ROLE(), appManager, {
      from: appManager
    })

    await acl.createPermission(pool.address, app.address, await app.REQUEST_VALIDATORS_KEYS_FOR_DEPOSITS_ROLE(), appManager, {
      from: appManager
    })
    await acl.createPermission(pool.address, app.address, await app.INVALIDATE_READY_TO_DEPOSIT_KEYS(), appManager, { from: appManager })

    // Initialize the app's proxy.
    const tx = await app.initialize(steth.address, CURATED_TYPE)

    const moduleType = await app.getType()
    assertEvent(tx, 'ContractVersionSet', { expectedArgs: { version: 2 } })
    assertEvent(tx, 'StethContractSet', { expectedArgs: { stethAddress: steth.address } })
    assertEvent(tx, 'SetStakingModuleType', { expectedArgs: { moduleType } })

    await snapshot.add()
  })

  afterEach(async () => {
    await snapshot.revert()
    await snapshot.add()
  })

<<<<<<< HEAD
  describe('finalizeUpgrade_v2()', () => {
    let registryImpl

    before(async () => {
      registryImpl = await NodeOperatorsRegistry.new()
      assertBn(await registryImpl.getVersion(), 0)
      await snapshot.add()
    })

    after(async () => {
      // return to initial snapshot after all tests finished
      await snapshot.revert(-2)
      await snapshot.add()
    })

    it('sets correct contract version', async () => {
      await registryImpl.finalizeUpgrade_v2(pool.address, CURATED_TYPE)
      assertBn(await registryImpl.getVersion(), 2)
    })

    it('reverts with error STETH_ADDRESS_ZERO when stETH address is zero address', async () => {
      await assertRevert(registryImpl.finalizeUpgrade_v2(ZERO_ADDRESS, CURATED_TYPE), 'STETH_ADDRESS_ZERO')
    })

    it('reverts with error WRONG_BASE_VERSION when called on already initialized contract', async () => {
      await registryImpl.finalizeUpgrade_v2(pool.address, CURATED_TYPE)
      assertBn(await registryImpl.getVersion(), 2)
      assertRevert(registryImpl.finalizeUpgrade_v2(pool.address, CURATED_TYPE), 'WRONG_BASE_VERSION')
    })

    it('sets total signing keys stats correctly', async () => {
      const nodeOperatorConfigs = [
        {
          name: 'test',
          rewardAddress: ADDRESS_1,
          totalSigningKeysCount: 13,
          vettedSigningKeysCount: 11,
          depositedSigningKeysCount: 7,
          exitedSigningKeysCount: 5
        },
        {
          name: 'test',
          rewardAddress: ADDRESS_1,
          totalSigningKeysCount: 4,
          vettedSigningKeysCount: 3,
          depositedSigningKeysCount: 2,
          exitedSigningKeysCount: 1
        }
      ]
      for (const config of nodeOperatorConfigs) {
        await registryImpl.testing_addNodeOperator(
          config.name,
          config.rewardAddress,
          config.totalSigningKeysCount,
          config.vettedSigningKeysCount,
          config.depositedSigningKeysCount,
          config.exitedSigningKeysCount
        )
      }

      await registryImpl.testing_resetTotalSigningKeysStats()

      for (let i = 0; i < nodeOperatorConfigs.length; ++i) {
        const nodeOperator = await registryImpl.getNodeOperator(i, false)
        assert.equal(nodeOperator.totalSigningKeys.toNumber(), nodeOperatorConfigs[i].totalSigningKeysCount)
        assert.equal(nodeOperator.stakingLimit.toNumber(), nodeOperatorConfigs[i].vettedSigningKeysCount)
        assert.equal(nodeOperator.usedSigningKeys.toNumber(), nodeOperatorConfigs[i].depositedSigningKeysCount)
        assert.equal(nodeOperator.stoppedValidators.toNumber(), nodeOperatorConfigs[i].exitedSigningKeysCount)
      }

      await registryImpl.finalizeUpgrade_v2(pool.address, CURATED_TYPE)

      const totalSigningKeysStatsAfter = await registryImpl.testing_getTotalSigningKeysStats()

      const totalSigningKeysCount = nodeOperatorConfigs.reduce((sum, c) => sum + c.totalSigningKeysCount, 0)
      const vettedSigningKeysCount = nodeOperatorConfigs.reduce((sum, c) => sum + c.vettedSigningKeysCount, 0)
      const depositedSigningKeysCount = nodeOperatorConfigs.reduce((sum, c) => sum + c.depositedSigningKeysCount, 0)
      const exitedSigningKeysCount = nodeOperatorConfigs.reduce((sum, c) => sum + c.exitedSigningKeysCount, 0)

      assert.equal(totalSigningKeysStatsAfter.totalSigningKeysCount.toNumber(), totalSigningKeysCount)
      assert.equal(totalSigningKeysStatsAfter.vettedSigningKeysCount.toNumber(), vettedSigningKeysCount)
      assert.equal(totalSigningKeysStatsAfter.depositedSigningKeysCount.toNumber(), depositedSigningKeysCount)
      assert.equal(totalSigningKeysStatsAfter.exitedSigningKeysCount.toNumber(), exitedSigningKeysCount)
    })

    it("trims vettedSigningKeys if it's greater than totalSigningKeys", async () => {
      const config = {
        name: 'test',
        rewardAddress: ADDRESS_1,
        totalSigningKeysCount: 13,
        vettedSigningKeysCount: 17,
        depositedSigningKeysCount: 7,
        exitedSigningKeysCount: 5
      }
      await registryImpl.testing_addNodeOperator(
        config.name,
        config.rewardAddress,
        config.totalSigningKeysCount,
        config.vettedSigningKeysCount,
        config.depositedSigningKeysCount,
        config.exitedSigningKeysCount
      )

      let nodeOperator = await registryImpl.getNodeOperator(0, false)
      assert.equal(nodeOperator.stakingLimit.toNumber(), config.vettedSigningKeysCount)
      assert.equal(nodeOperator.totalSigningKeys.toNumber(), config.totalSigningKeysCount)

      await registryImpl.finalizeUpgrade_v2(pool.address, CURATED_TYPE)

      nodeOperator = await registryImpl.getNodeOperator(0, false)
      assert.equal(nodeOperator.stakingLimit.toNumber(), config.totalSigningKeysCount)
      assert.equal(nodeOperator.totalSigningKeys.toNumber(), config.totalSigningKeysCount)
    })

    it("trims vettedSigningKeys if it's greater than depositedSigningKeysCount", async () => {
      const config = {
        name: 'test',
        rewardAddress: ADDRESS_1,
        totalSigningKeysCount: 13,
        vettedSigningKeysCount: 4,
        depositedSigningKeysCount: 7,
        exitedSigningKeysCount: 5
      }

      await registryImpl.testing_addNodeOperator(
        config.name,
        config.rewardAddress,
        config.totalSigningKeysCount,
        config.vettedSigningKeysCount,
        config.depositedSigningKeysCount,
        config.exitedSigningKeysCount
      )

      let nodeOperator = await registryImpl.getNodeOperator(0, false)
      assert.equal(nodeOperator.stakingLimit.toNumber(), config.vettedSigningKeysCount)
      assert.equal(nodeOperator.totalSigningKeys.toNumber(), config.totalSigningKeysCount)

      await registryImpl.finalizeUpgrade_v2(pool.address, CURATED_TYPE)

      nodeOperator = await registryImpl.getNodeOperator(0, false)

      assert.equal(nodeOperator.stakingLimit.toNumber(), config.depositedSigningKeysCount)
      assert.equal(nodeOperator.totalSigningKeys.toNumber(), config.totalSigningKeysCount)
    })

    it('emits ContractVersionSet event with correct params', async () => {
      const receipt = await registryImpl.finalizeUpgrade_v2(pool.address, CURATED_TYPE)
      assertEvent(receipt, 'ContractVersionSet', { expectedArgs: { version: 2 } })
    })

    it('emits StethContractSet event with correct params', async () => {
      const receipt = await registryImpl.finalizeUpgrade_v2(pool.address, CURATED_TYPE)
      assertEvent(receipt, 'StethContractSet', { expectedArgs: { stethAddress: pool.address } })
    })

    it('emits StakingModuleTypeSet event with correct params', async () => {
      const receipt = await registryImpl.finalizeUpgrade_v2(pool.address, CURATED_TYPE)
      const moduleType = await app.getType()
      assertEvent(receipt, 'StakingModuleTypeSet', { expectedArgs: { moduleType } })
    })
  })

  describe('addNodeOperator()', () => {
    it('reverts when called by sender without ADD_NODE_OPERATOR_ROLE', async () => {
      const hasPermission = await acl.hasPermission(nobody, app.address, await app.ADD_NODE_OPERATOR_ROLE())
      assert.isFalse(hasPermission)

      await assertRevert(app.addNodeOperator('1', ADDRESS_1, { from: nobody }), 'APP_AUTH_FAILED')
    })

    it('reverts with error "NAME_IS_EMPTY" when called with empty name', async () => {
      const hasPermission = await acl.hasPermission(voting, app.address, await app.ADD_NODE_OPERATOR_ROLE())
      assert.isTrue(hasPermission)

      await assertRevert(app.addNodeOperator('', ADDRESS_1, { from: voting }), 'NAME_IS_EMPTY')
    })

    it('reverts with error "NAME_TOO_LONG" when called with name length > MAX_NODE_OPERATOR_NAME_LENGTH', async () => {
      const hasPermission = await acl.hasPermission(voting, app.address, await app.ADD_NODE_OPERATOR_ROLE())
      assert.isTrue(hasPermission)

      const maxNameLength = await app.MAX_NODE_OPERATOR_NAME_LENGTH()
      const tooLongName = '&'.repeat(maxNameLength + 1)

      await assertRevert(app.addNodeOperator(tooLongName, ADDRESS_1, { from: voting }), 'NAME_TOO_LONG')
    })

    it('reverts with error "ZERO_ADDRESS" when called with zero reward address', async () => {
      const hasPermission = await acl.hasPermission(voting, app.address, await app.ADD_NODE_OPERATOR_ROLE())
      assert.isTrue(hasPermission)

      const name = 'Node Operator #1'

      await assertRevert(app.addNodeOperator(name, ZERO_ADDRESS, { from: voting }), 'ZERO_ADDRESS')
    })

    it('reverts with error "MAX_NODE_OPERATORS_COUNT_EXCEEDED" when total count of node operators = MAX_NODE_OPERATORS_COUNT', async () => {
      const hasPermission = await acl.hasPermission(voting, app.address, await app.ADD_NODE_OPERATOR_ROLE())
      assert.isTrue(hasPermission)

      const maxNodeOperatorsCount = await app.MAX_NODE_OPERATORS_COUNT()

      for (let i = 0; i < maxNodeOperatorsCount; ++i) {
        await app.addNodeOperator(`Node Operator #${i}`, ADDRESS_1, { from: voting })
      }
      assertBn(await app.getNodeOperatorsCount(), maxNodeOperatorsCount)

      await assertRevert(app.addNodeOperator(`exceeded`, ADDRESS_2, { from: voting }), 'MAX_NODE_OPERATORS_COUNT_EXCEEDED')
    })

    it('creates node operator with correct state', async () => {
      const hasPermission = await acl.hasPermission(voting, app.address, await app.ADD_NODE_OPERATOR_ROLE())
      assert.isTrue(hasPermission)

      const name = `Node Operator #1`
      await app.addNodeOperator(name, ADDRESS_1, { from: voting })

      const expectedNodeOperatorId = 0

      const nodeOperator = await app.getNodeOperator(expectedNodeOperatorId, true)

      assert.isTrue(nodeOperator.active)
      assert.equal(nodeOperator.name, name)
      assert.equal(nodeOperator.rewardAddress, ADDRESS_1)
      assert.equal(nodeOperator.stakingLimit, 0)
      assert.equal(nodeOperator.stoppedValidators, 0)
      assert.equal(nodeOperator.totalSigningKeys, 0)
      assert.equal(nodeOperator.usedSigningKeys, 0)
    })

    it('returns correct node operator id', async () => {
      const hasPermission = await acl.hasPermission(voting, app.address, await app.ADD_NODE_OPERATOR_ROLE())
      assert.isTrue(hasPermission)

      assertBn(await app.getNodeOperatorsCount(), 0)

      const name = `Node Operator #1`
      let expectedId = await app.methods['addNodeOperator(string,address)'].call(name, ADDRESS_1, { from: voting })

      assertBn(expectedId, 0)

      // create node operator to check that next id is correct
      await app.addNodeOperator(name, ADDRESS_1, { from: voting })

      expectedId = await app.methods['addNodeOperator(string,address)'].call(name, ADDRESS_1, { from: voting })
      assertBn(expectedId, 1)
    })

    it('active & total operators count update correctly', async () => {
      const hasPermission = await acl.hasPermission(voting, app.address, await app.ADD_NODE_OPERATOR_ROLE())
      assert.isTrue(hasPermission)

      assertBn(await app.getNodeOperatorsCount(), 0)
      assertBn(await app.getActiveNodeOperatorsCount(), 0)

      await app.addNodeOperator(`Node Operator 1`, ADDRESS_1, { from: voting })

      assertBn(await app.getNodeOperatorsCount(), 1)
      assertBn(await app.getActiveNodeOperatorsCount(), 1)
    })

    it('emits NodeOperatorAdded events with correct params', async () => {
      const hasPermission = await acl.hasPermission(voting, app.address, await app.ADD_NODE_OPERATOR_ROLE())
      assert.isTrue(hasPermission)

      assertBn(await app.getNodeOperatorsCount(), 0)

      const name = `Node Operator 1`

      const tx = await app.addNodeOperator(name, ADDRESS_1, { from: voting })

      assertEvent(tx.receipt, 'NodeOperatorAdded', {
        expectedArgs: { id: 0, name, rewardAddress: ADDRESS_1, stakingLimit: 0 },
        decodeForAbi: INodeOperatorsRegistry._json.abi
      })
    })
  })

=======
>>>>>>> 61b45e71
  it('addNodeOperator works', async () => {
    await assertRevert(app.addNodeOperator('1', ADDRESS_1, { from: user1 }), 'APP_AUTH_FAILED')
    await assertRevert(app.addNodeOperator('1', ADDRESS_1, { from: nobody }), 'APP_AUTH_FAILED')

    await assertRevert(app.addNodeOperator('1', ZERO_ADDRESS, { from: voting }), 'ZERO_ADDRESS')

    await app.addNodeOperator('fo o', ADDRESS_1, { from: voting })
    assertBn(await app.getNodeOperatorsCount({ from: nobody }), 1)
    assertBn(await app.getActiveNodeOperatorsCount({ from: nobody }), 1)

    await app.addNodeOperator(' bar', ADDRESS_2, { from: voting })
    assertBn(await app.getNodeOperatorsCount({ from: nobody }), 2)
    assertBn(await app.getActiveNodeOperatorsCount({ from: nobody }), 2)

    await assertRevert(app.addNodeOperator('1', ADDRESS_3, { from: user1 }), 'APP_AUTH_FAILED')
    await assertRevert(app.addNodeOperator('1', ADDRESS_3, { from: nobody }), 'APP_AUTH_FAILED')
  })

  it('addNodeOperator limit works', async () => {
    const maxOperatorsCount = await app.MAX_NODE_OPERATORS_COUNT()
    const currentOperatorsCount = await app.getNodeOperatorsCount()

    for (let opIndex = currentOperatorsCount; opIndex < maxOperatorsCount; opIndex++) {
      const name = keccak256('op' + opIndex)
      const addr = '0x' + name.substr(0, 40)

      await app.addNodeOperator(name, addr, { from: voting })
    }

    await assertRevert(app.addNodeOperator('L', ADDRESS_4, { from: voting }), 'MAX_NODE_OPERATORS_COUNT_EXCEEDED')
  })

  it('getNodeOperator works', async () => {
    await app.addNodeOperator('fo o', ADDRESS_1, { from: voting })
    await app.addNodeOperator(' bar', ADDRESS_2, { from: voting })

    await app.addSigningKeys(0, 1, pad('0x010203', 48), pad('0x01', 96), { from: voting })

    let operator = await app.getNodeOperator(0, true)
    assert.equal(operator.active, true)
    assert.equal(operator.name, 'fo o')
    assert.equal(operator.rewardAddress, ADDRESS_1)
    assertBn(operator.stakingLimit, 0)
    assertBn(operator.stoppedValidators, 0)
    assertBn(operator.totalSigningKeys, 1)
    assertBn(operator.usedSigningKeys, 0)

    operator = await app.getNodeOperator(1, true)
    assert.equal(operator.active, true)
    assert.equal(operator.name, ' bar')
    assert.equal(operator.rewardAddress, ADDRESS_2)
    assertBn(operator.stakingLimit, 0)
    assertBn(operator.stoppedValidators, 0)
    assertBn(operator.totalSigningKeys, 0)
    assertBn(operator.usedSigningKeys, 0)

    operator = await app.getNodeOperator(0, false)
    assert.equal(operator.name, '')
    assert.equal(operator.rewardAddress, ADDRESS_1)

    operator = await app.getNodeOperator(1, false)
    assert.equal(operator.name, '')
    assert.equal(operator.rewardAddress, ADDRESS_2)

    await assertRevert(app.getNodeOperator(10, false), 'NODE_OPERATOR_NOT_FOUND')
  })

  context('activateNodeOperator()', () => {
    before(async () => {
      await nodeOperators.addNodeOperator(
        app,
        {
          name: 'fo o',
          rewardAddress: ADDRESS_1,
          totalSigningKeysCount: 10,
          depositedSigningKeysCount: 5,
          exitedSigningKeysCount: 1,
          vettedSigningKeysCount: 6
        },
        { from: voting }
      )
      await nodeOperators.addNodeOperator(
        app,
        {
          name: ' bar',
          rewardAddress: ADDRESS_2,
          totalSigningKeysCount: 15,
          depositedSigningKeysCount: 7,
          exitedSigningKeysCount: 0,
          vettedSigningKeysCount: 10
        },
        { from: voting }
      )
      await nodeOperators.addNodeOperator(
        app,
        {
          name: 'deactivated',
          isActive: false,
          rewardAddress: ADDRESS_3,
          totalSigningKeysCount: 10,
          depositedSigningKeysCount: 0,
          exitedSigningKeysCount: 0,
          vettedSigningKeysCount: 5
        },
        { from: voting }
      )

      const { exitedValidatorsCount, activeValidatorsKeysCount, readyToDepositValidatorsKeysCount } = await app.getValidatorsKeysStats()
      assertBn(exitedValidatorsCount, 1)
      assertBn(activeValidatorsKeysCount, 11)
      assertBn(readyToDepositValidatorsKeysCount, 4)
      // make new snapshot to return to this state after each test
      await snapshot.add()
    })

    after(async () => {
      // return to initial snapshot after all tests finished
      await snapshot.revert(-2)
      await snapshot.add()
    })

    it('reverts with APP_AUTH_FAILED error when called by address without ACTIVATE_NODE_OPERATOR_ROLE permission', async () => {
      const hasPermission = await acl.hasPermission(nobody, app.address, await app.ACTIVATE_NODE_OPERATOR_ROLE())
      assert.isFalse(hasPermission)
      const nodeOperatorId = 2
      await assertRevert(app.activateNodeOperator(nodeOperatorId, { from: nobody }), 'APP_AUTH_FAILED')
    })

    it('reverts when called with non-existent operator id', async () => {
      const hasPermission = await acl.hasPermission(voting, app.address, await app.ACTIVATE_NODE_OPERATOR_ROLE())
      assert.isTrue(hasPermission)
      const nodeOperatorId = Number.MAX_SAFE_INTEGER
      await assertRevert(app.activateNodeOperator(nodeOperatorId, { from: voting }), 'NODE_OPERATOR_NOT_FOUND')
    })

    it('reverts with NODE_OPERATOR_ALREADY_ACTIVATED when called on active node operator', async () => {
      const activeNodeOperatorId = 0

      const activeNodeOperator = await app.getNodeOperator(activeNodeOperatorId, false)
      assert.isTrue(activeNodeOperator.active)

      await assertRevert(app.activateNodeOperator(activeNodeOperatorId, { from: voting }), 'NODE_OPERATOR_ALREADY_ACTIVATED')
    })

    it('increases keysOpIndex', async () => {
      const nodeOperatorId = 2
      const [nodeOperator, keyOpIndexBefore] = await Promise.all([app.getNodeOperator(nodeOperatorId, false), app.getKeysOpIndex()])

      assert.isFalse(nodeOperator.active)

      await app.activateNodeOperator(nodeOperatorId, { from: voting })
      assertBn(await app.getKeysOpIndex(), keyOpIndexBefore.toNumber() + 1)
    })

    it('sets active state of node operator to true when it is deactivated', async () => {
      const notActiveNodeOperatorId = 2
      const notActiveNodeOperator = await app.getNodeOperator(notActiveNodeOperatorId, false)

      assert.isFalse(notActiveNodeOperator.active)

      await app.activateNodeOperator(notActiveNodeOperatorId, { from: voting })

      const nodeOperator = await app.getNodeOperator(notActiveNodeOperatorId, false)
      assert.isTrue(nodeOperator.active)
    })

    it('increments active node operators counter', async () => {
      const notActiveNodeOperatorId = 2
      const notActiveNodeOperator = await app.getNodeOperator(notActiveNodeOperatorId, false)

      const activeNodeOperatorsCountBefore = await app.getActiveNodeOperatorsCount()
      assert.isFalse(notActiveNodeOperator.active)
      await app.activateNodeOperator(notActiveNodeOperatorId, { from: voting })

      const activeNodeOperatorsCountAfter = await app.getActiveNodeOperatorsCount()
      assert.equal(activeNodeOperatorsCountAfter.toNumber(), activeNodeOperatorsCountBefore.toNumber() + 1)
    })

    it('emits NodeOperatorActivated event', async () => {
      const nodeOperatorId = await nodeOperators.findNodeOperatorId(app, (operator) => !operator.active)
      assert.notEqual(nodeOperatorId, -1, `Invariant: not active node operator not found`)
      const tx = await app.activateNodeOperator(nodeOperatorId, { from: voting })
      assertEvent(tx, 'NodeOperatorActivated', {
        expectedArgs: { nodeOperatorId: nodeOperatorId },
        decodeForAbi: NodeOperatorsRegistry._json.abi
      })
    })

    it("doesn't change node operators count", async () => {
      const nodeOperatorsBefore = await nodeOperators.getAllNodeOperators(app)
      const nodeOperatorId = nodeOperatorsBefore.findIndex((operator) => !operator.active)
      assert.notEqual(nodeOperatorId, -1, `Invariant: not active node operator not found`)

      await app.activateNodeOperator(nodeOperatorId, { from: voting })

      const nodeOperatorsAfter = await nodeOperators.getAllNodeOperators(app)

      assert.equal(nodeOperatorsBefore.length, nodeOperatorsAfter.length)
    })

    it("doesn't change other node operators active state", async () => {
      const nodeOperatorsBefore = await nodeOperators.getAllNodeOperators(app)
      const nodeOperatorId = nodeOperatorsBefore.findIndex((operator) => !operator.active)
      assert.notEqual(nodeOperatorId, -1, `Invariant: not active node operator not found`)

      await app.activateNodeOperator(nodeOperatorId, { from: voting })

      const nodeOperatorsAfter = await nodeOperators.getAllNodeOperators(app)

      for (let i = 0; i < nodeOperatorsAfter.length; ++i) {
        if (nodeOperatorId === i) {
          assert.equal(nodeOperatorsBefore[i].active, !nodeOperatorsAfter[i].active)
        } else {
          assert.equal(nodeOperatorsBefore[i].active, nodeOperatorsAfter[i].active)
        }
      }
    })
  })

  describe('deactivateNodeOperator()', async () => {
    before(async () => {
      await nodeOperators.addNodeOperator(
        app,
        {
          name: 'fo o',
          rewardAddress: ADDRESS_1,
          totalSigningKeysCount: 10,
          depositedSigningKeysCount: 5,
          exitedSigningKeysCount: 1,
          vettedSigningKeysCount: 6
        },
        { from: voting }
      )
      await nodeOperators.addNodeOperator(
        app,
        {
          name: ' bar',
          rewardAddress: ADDRESS_2,
          totalSigningKeysCount: 15,
          depositedSigningKeysCount: 7,
          exitedSigningKeysCount: 0,
          vettedSigningKeysCount: 10
        },
        { from: voting }
      )
      await nodeOperators.addNodeOperator(
        app,
        {
          name: 'deactivated',
          isActive: false,
          rewardAddress: ADDRESS_3,
          totalSigningKeysCount: 10,
          depositedSigningKeysCount: 0,
          exitedSigningKeysCount: 0,
          vettedSigningKeysCount: 5
        },
        { from: voting }
      )

      const { exitedValidatorsCount, activeValidatorsKeysCount, readyToDepositValidatorsKeysCount } = await app.getValidatorsKeysStats()
      assertBn(exitedValidatorsCount, 1)
      assertBn(activeValidatorsKeysCount, 11)
      assertBn(readyToDepositValidatorsKeysCount, 4)
      // make new snapshot to return to this state after each test
      await snapshot.add()
    })

    after(async () => {
      // return to initial snapshot after all tests finished
      await snapshot.revert(-2)
      await snapshot.add()
    })

    it('reverts with APP_AUTH_FAILED error when called by address without DEACTIVATE_NODE_OPERATOR_ROLE permission', async () => {
      const hasPermission = await acl.hasPermission(nobody, app.address, await app.DEACTIVATE_NODE_OPERATOR_ROLE())
      assert.isFalse(hasPermission)

      const nodeOperatorId = await nodeOperators.findNodeOperatorId(app, (operator) => !operator.active)
      assert.notEqual(nodeOperatorId, -1, `Invariant: not active node operator not found`)

      await assertRevert(app.deactivateNodeOperator(nodeOperatorId, { from: nobody }), 'APP_AUTH_FAILED')
    })

    it('reverts when called with non-existent operator id', async () => {
      const hasPermission = await acl.hasPermission(voting, app.address, await app.ACTIVATE_NODE_OPERATOR_ROLE())
      assert.isTrue(hasPermission)

      const nodeOperatorId = Number.MAX_SAFE_INTEGER

      await assertRevert(app.deactivateNodeOperator(nodeOperatorId, { from: voting }), 'NODE_OPERATOR_NOT_FOUND')
    })

    it('reverts with NODE_OPERATOR_ALREADY_DEACTIVATED when called on not active node operator', async () => {
      const activeNodeOperatorId = await nodeOperators.findNodeOperatorId(app, (operator) => !operator.active)
      assert.notEqual(activeNodeOperatorId, -1, `Invariant: not active node operator not found`)

      const activeNodeOperator = await app.getNodeOperator(activeNodeOperatorId, false)
      assert.isFalse(activeNodeOperator.active)

      await assertRevert(app.deactivateNodeOperator(activeNodeOperatorId, { from: voting }), 'NODE_OPERATOR_ALREADY_DEACTIVATED')
    })

    it('increases keysOpIndex', async () => {
      const activeNodeOperatorId = await nodeOperators.findNodeOperatorId(app, (operator) => operator.active)
      assert.notEqual(activeNodeOperatorId, -1, `Invariant: active node operator not found`)

      const keyOpIndexBefore = await app.getKeysOpIndex()

      await app.deactivateNodeOperator(activeNodeOperatorId, { from: voting })
      assertBn(await app.getKeysOpIndex(), keyOpIndexBefore.toNumber() + 1)
    })

    it('sets active state of node operator to false when it is active', async () => {
      const activeNodeOperatorId = await nodeOperators.findNodeOperatorId(app, (operator) => operator.active)
      assert.notEqual(activeNodeOperatorId, -1, `Invariant: active node operator not found`)

      await app.deactivateNodeOperator(activeNodeOperatorId, { from: voting })

      const nodeOperator = await app.getNodeOperator(activeNodeOperatorId, false)
      assert.isFalse(nodeOperator.active)
    })

    it('decrements active node operators counter', async () => {
      const activeNodeOperatorId = await nodeOperators.findNodeOperatorId(app, (operator) => operator.active)
      assert.notEqual(activeNodeOperatorId, -1, `Invariant: active node operator not found`)

      const activeNodeOperatorsCountBefore = await app.getActiveNodeOperatorsCount()

      await app.deactivateNodeOperator(activeNodeOperatorId, { from: voting })

      const activeNodeOperatorsCountAfter = await app.getActiveNodeOperatorsCount()
      assert.equal(activeNodeOperatorsCountAfter.toNumber(), activeNodeOperatorsCountBefore.toNumber() - 1)
    })

    it('resets vettedSigningKeysCount to depositedSigningKeysCount when vettedSigningKeysCount > depositedSigningKeysCount', async () => {
      const activeNodeOperatorId = await nodeOperators.findNodeOperatorId(app, (operator) => operator.active)
      assert.notEqual(activeNodeOperatorId, -1, `Invariant: active node operator not found`)

      const [
        nodeOperator,
        { readyToDepositValidatorsKeysCount: readyToDepositValidatorsKeysCountBefore },
        { readyToDepositValidatorsKeysCount: totalReadyToDepositValidatorsKeysCountBefore }
      ] = await Promise.all([
        app.getNodeOperator(activeNodeOperatorId, false),
        app.getValidatorsKeysStats(activeNodeOperatorId),
        app.getValidatorsKeysStats()
      ])

      assert.isTrue(nodeOperator.active, 'Invariant Failed: not active')
      assert.isTrue(readyToDepositValidatorsKeysCountBefore.toNumber() > 0, 'Invariant Failed: vettedSigningKeysCount === 0')
      await app.deactivateNodeOperator(activeNodeOperatorId, { from: voting })

      const { readyToDepositValidatorsKeysCount: readyToDepositValidatorsKeysCountAfter } = await app.getValidatorsKeysStats(
        activeNodeOperatorId
      )
      assertBn(readyToDepositValidatorsKeysCountAfter.toNumber(), 0)

      const { readyToDepositValidatorsKeysCount: totalReadyToDepositValidatorsKeysCountAfter } = await app.getValidatorsKeysStats()
      assertBn(
        totalReadyToDepositValidatorsKeysCountAfter.toNumber() - totalReadyToDepositValidatorsKeysCountBefore.toNumber(),
        readyToDepositValidatorsKeysCountAfter.toNumber() - readyToDepositValidatorsKeysCountBefore.toNumber()
      )
    })

    it("doesn't modify deposited keys count", async () => {
      const activeNodeOperatorId = await nodeOperators.findNodeOperatorId(app, (operator) => operator.active)
      assert.notEqual(activeNodeOperatorId, -1, `Invariant: active node operator not found`)

      const [
        nodeOperator,
        { activeValidatorsKeysCount: totalActiveValidatorsKeysCountBefore },
        { activeValidatorsKeysCount: activeValidatorsKeysCountBefore }
      ] = await Promise.all([
        app.getNodeOperator(activeNodeOperatorId, false),
        app.getValidatorsKeysStats(),
        app.getValidatorsKeysStats(activeNodeOperatorId)
      ])

      assert.isTrue(nodeOperator.active, 'Invariant Failed: not active')
      await app.deactivateNodeOperator(activeNodeOperatorId, { from: voting })

      const [
        { activeValidatorsKeysCount: totalActiveValidatorsKeysCountAfter },
        { activeValidatorsKeysCount: activeValidatorsKeysCountAfter }
      ] = await Promise.all([app.getValidatorsKeysStats(), app.getValidatorsKeysStats(activeNodeOperatorId)])

      assertBn(activeValidatorsKeysCountBefore, activeValidatorsKeysCountAfter)
      assertBn(totalActiveValidatorsKeysCountBefore, totalActiveValidatorsKeysCountAfter)
    })
  })

  it('setNodeOperatorName works', async () => {
    await app.addNodeOperator('fo o', ADDRESS_1, { from: voting })
    await app.addNodeOperator(' bar', ADDRESS_2, { from: voting })

    await assertRevert(app.setNodeOperatorName(0, 'zzz', { from: user1 }), 'APP_AUTH_FAILED')
    await assertRevert(app.setNodeOperatorName(0, 'zzz', { from: nobody }), 'APP_AUTH_FAILED')

    assert.equal((await app.getNodeOperator(0, true)).name, 'fo o')
    assert.equal((await app.getNodeOperator(1, true)).name, ' bar')

    await app.setNodeOperatorName(0, 'zzz', { from: voting })
    await assertRevert(app.setNodeOperatorName(0, 'zzz', { from: voting }), 'NODE_OPERATOR_NAME_IS_THE_SAME')

    assert.equal((await app.getNodeOperator(0, true)).name, 'zzz')
    assert.equal((await app.getNodeOperator(1, true)).name, ' bar')

    await assertRevert(app.setNodeOperatorName(10, 'foo', { from: voting }), 'NODE_OPERATOR_NOT_FOUND')
  })

  it('setNodeOperatorRewardAddress works', async () => {
    await app.addNodeOperator('fo o', ADDRESS_1, { from: voting })
    await app.addNodeOperator(' bar', ADDRESS_2, { from: voting })

    await assertRevert(app.setNodeOperatorRewardAddress(0, ADDRESS_4, { from: user1 }), 'APP_AUTH_FAILED')
    await assertRevert(app.setNodeOperatorRewardAddress(1, ADDRESS_4, { from: nobody }), 'APP_AUTH_FAILED')

    assert.equal((await app.getNodeOperator(0, false)).rewardAddress, ADDRESS_1)
    assert.equal((await app.getNodeOperator(1, false)).rewardAddress, ADDRESS_2)

    await app.setNodeOperatorRewardAddress(0, ADDRESS_4, { from: voting })
    await assertRevert(app.setNodeOperatorRewardAddress(0, ADDRESS_4, { from: voting }), 'NODE_OPERATOR_ADDRESS_IS_THE_SAME')

    assert.equal((await app.getNodeOperator(0, false)).rewardAddress, ADDRESS_4)
    assert.equal((await app.getNodeOperator(1, false)).rewardAddress, ADDRESS_2)

    await assertRevert(app.setNodeOperatorRewardAddress(10, ADDRESS_4, { from: voting }), 'NODE_OPERATOR_NOT_FOUND')
  })

  describe('setNodeOperatorStakingLimit()', async () => {
    beforeEach(async () => {
      await nodeOperators.addNodeOperator(
        app,
        {
          name: 'fo o',
          rewardAddress: ADDRESS_1,
          totalSigningKeysCount: 100,
          vettedSigningKeysCount: 50,
          depositedSigningKeysCount: 20
        },
        { from: voting }
      )
      await nodeOperators.addNodeOperator(
        app,
        {
          name: ' bar',
          rewardAddress: ADDRESS_1,
          totalSigningKeysCount: 50,
          vettedSigningKeysCount: 45,
          depositedSigningKeysCount: 30
        },
        { from: voting }
      )
    })

    it('reverts when called by sender SET_NODE_OPERATOR_LIMIT_ROLE', async () => {
      const hasPermission = await acl.hasPermission(nobody, app.address, await app.SET_NODE_OPERATOR_LIMIT_ROLE())
      assert.isFalse(hasPermission)
      await assertRevert(app.setNodeOperatorStakingLimit(0, 40, { from: nobody }), 'APP_AUTH_FAILED')
    })

    it('reverts when called on non existed validator', async () => {
      const hasPermission = await acl.hasPermission(voting, app.address, await app.SET_NODE_OPERATOR_LIMIT_ROLE())
      assert.isTrue(hasPermission)
      await assertRevert(app.setNodeOperatorStakingLimit(10, 40, { from: voting }), 'NODE_OPERATOR_NOT_FOUND')
    })

    it('reverts when node operator deactivated', async () => {
      const nodeOperatorId = 1
      const hasPermission = await acl.hasPermission(voting, app.address, await app.SET_NODE_OPERATOR_LIMIT_ROLE())
      assert.isTrue(hasPermission)
      await app.deactivateNodeOperator(nodeOperatorId, { from: voting })
      assert.isFalse(await app.getNodeOperatorIsActive(nodeOperatorId))
      await assertRevert(app.setNodeOperatorStakingLimit(nodeOperatorId, 40, { from: voting }), 'NODE_OPERATOR_DEACTIVATED')
    })

    it('newStakingLimit < depositedSigningKeys :: sets staking limit to deposited signing keys count', async () => {
      const nodeOperatorId = 0
      await app.setNodeOperatorStakingLimit(nodeOperatorId, 10, { from: voting })
      const nodeOperator = await app.getNodeOperator(nodeOperatorId, false)
      assertBn(nodeOperator.stakingLimit, 20)
    })

    it('newStakingLimit > totalSigningKeysCount :: sets staking limit to total signing keys count', async () => {
      const nodeOperatorId = 1
      await app.setNodeOperatorStakingLimit(nodeOperatorId, 1000, { from: voting })
      const nodeOperator = await app.getNodeOperator(nodeOperatorId, false)
      assertBn(nodeOperator.stakingLimit, 50)
    })

    it('depositedSigningKeys < newStakingLimit < totalSigningKeysCount :: sets staking limit to passed value', async () => {
      const nodeOperatorId = 0
      await app.setNodeOperatorStakingLimit(nodeOperatorId, 75, { from: voting })
      const nodeOperator = await app.getNodeOperator(nodeOperatorId, false)
      assertBn(nodeOperator.stakingLimit, 75)
    })

    it('reduces total vetted validator keys count correctly if new value less than previous', async () => {
      const nodeOperatorId = 0
      const { vettedSigningKeysCount: vettedSigningKeysCountBefore } = await app.testing_getTotalSigningKeysStats()

      await app.setNodeOperatorStakingLimit(nodeOperatorId, 30, { from: voting })

      const { vettedSigningKeysCount: vettedSigningKeysCountAfter } = await app.testing_getTotalSigningKeysStats()

      assert.equal(vettedSigningKeysCountBefore.toNumber() - vettedSigningKeysCountAfter.toNumber(), 20)
    })

    it('increases total vetted validator keys count correctly if new value greater than previous', async () => {
      const nodeOperatorId = 0
      const { vettedSigningKeysCount: vettedSigningKeysCountBefore } = await app.testing_getTotalSigningKeysStats()

      await app.setNodeOperatorStakingLimit(nodeOperatorId, 100, { from: voting })

      const { vettedSigningKeysCount: vettedSigningKeysCountAfter } = await app.testing_getTotalSigningKeysStats()

      assert.equal(vettedSigningKeysCountAfter.toNumber() - vettedSigningKeysCountBefore.toNumber(), 50)
    })

    it('increases keysOpIndex on vettedSigningKeysCount change', async () => {
      await nodeOperators.addNodeOperator(app, { name: '1', rewardAddress: ADDRESS_1, totalSigningKeysCount: 100 }, { from: voting })

      const initialKeysOpBefore = await app.getKeysOpIndex().then((v) => v.toNumber())
      const tx = await app.setNodeOperatorStakingLimit(0, 40, { from: voting })

      assertEvent(tx, 'KeysOpIndexSet', { expectedArgs: { keysOpIndex: initialKeysOpBefore + 1 } })

      assertBn(await app.getKeysOpIndex(), initialKeysOpBefore + 1)
    })
  })

  it('assignNextSigningKeys works', async () => {
    let keysOpIndex = await app.getKeysOpIndex()
    let result = await pool.assignNextSigningKeys(10)
    let keysAssignedEvt = getEventAt(result, 'KeysAssigned').args

    assert.equal(keysAssignedEvt.pubkeys, null, 'empty cache, no singing keys added: pubkeys')
    assert.equal(keysAssignedEvt.signatures, null, 'empty cache, no singing keys added: signatures')
    assertBn(await app.getKeysOpIndex(), keysOpIndex, 'keysOpIndex must not increase if no keys were assigned')
    assertNoEvent(result, 'KeysOpIndexSet')

    await app.addNodeOperator('fo o', ADDRESS_1, { from: voting })
    await app.addNodeOperator(' bar', ADDRESS_2, { from: voting })

    keysOpIndex = await app.getKeysOpIndex()
    result = await pool.assignNextSigningKeys(10)
    keysAssignedEvt = getEventAt(result, 'KeysAssigned').args

    assert.equal(keysAssignedEvt.pubkeys, null, 'no singing keys added: pubkeys')
    assert.equal(keysAssignedEvt.signatures, null, 'no singing keys added: signatures')
    assertBn(await app.getKeysOpIndex(), keysOpIndex, 'keysOpIndex must not increase if no keys were assigned')
    assertNoEvent(result, 'KeysOpIndexSet')

    const op0 = {
      keys: [pad('0xaa0101', 48), pad('0xaa0202', 48), pad('0xaa0303', 48)],
      sigs: [pad('0xa1', 96), pad('0xa2', 96), pad('0xa3', 96)]
    }

    const op1 = {
      keys: [pad('0xbb0505', 48), pad('0xbb0606', 48), pad('0xbb0707', 48)],
      sigs: [pad('0xb5', 96), pad('0xb6', 96), pad('0xb7', 96)]
    }

    await app.addSigningKeys(0, 3, hexConcat(...op0.keys), hexConcat(...op0.sigs), { from: voting })
    await app.addSigningKeys(1, 3, hexConcat(...op1.keys), hexConcat(...op1.sigs), { from: voting })

    await app.setNodeOperatorStakingLimit(0, 10, { from: voting })
    await app.setNodeOperatorStakingLimit(1, 10, { from: voting })

    keysOpIndex = await app.getKeysOpIndex()
    result = await pool.assignNextSigningKeys(1)
    keysAssignedEvt = getEventAt(result, 'KeysAssigned').args

    assert.equal(keysAssignedEvt.pubkeys, op0.keys[0], 'assignment 1: pubkeys')
    assert.equal(keysAssignedEvt.signatures, op0.sigs[0], 'assignment 1: signatures')
    assertBn(await app.getKeysOpIndex(), keysOpIndex.add(toBN(1)), 'keysOpIndex must increase if any keys were assigned')
    assertEvent(result, 'KeysOpIndexSet', { decodeForAbi: NodeOperatorsRegistry._json.abi })

    keysOpIndex = await app.getKeysOpIndex()
    result = await pool.assignNextSigningKeys(2)
    keysAssignedEvt = getEventAt(result, 'KeysAssigned').args

    assert.sameMembers(hexSplit(keysAssignedEvt.pubkeys, PUBKEY_LENGTH_BYTES), [op0.keys[1], op1.keys[0]], 'assignment 2: pubkeys')
    assert.sameMembers(hexSplit(keysAssignedEvt.signatures, SIGNATURE_LENGTH_BYTES), [op0.sigs[1], op1.sigs[0]], 'assignment 2: signatures')
    assertBn(await app.getKeysOpIndex(), keysOpIndex.add(toBN(1)), 'keysOpIndex must increase if any keys were assigned')
    assertEvent(result, 'KeysOpIndexSet', { decodeForAbi: NodeOperatorsRegistry._json.abi })

    keysOpIndex = await app.getKeysOpIndex()
    result = await pool.assignNextSigningKeys(10)
    keysAssignedEvt = getEventAt(result, 'KeysAssigned').args

    assert.sameMembers(
      hexSplit(keysAssignedEvt.pubkeys, PUBKEY_LENGTH_BYTES),
      [op0.keys[2], op1.keys[1], op1.keys[2]],
      'assignment 2: pubkeys'
    )
    assert.sameMembers(
      hexSplit(keysAssignedEvt.signatures, SIGNATURE_LENGTH_BYTES),
      [op0.sigs[2], op1.sigs[1], op1.sigs[2]],
      'assignment 2: signatures'
    )
    assertBn(await app.getKeysOpIndex(), keysOpIndex.add(toBN(1)), 'keysOpIndex must increase if any keys were assigned')
    assertEvent(result, 'KeysOpIndexSet', { decodeForAbi: NodeOperatorsRegistry._json.abi })

    keysOpIndex = await app.getKeysOpIndex()
    result = await pool.assignNextSigningKeys(10)
    keysAssignedEvt = getEventAt(result, 'KeysAssigned').args

    assert.equal(keysAssignedEvt.pubkeys, null, 'no singing keys left: pubkeys')
    assert.equal(keysAssignedEvt.signatures, null, 'no singing keys left: signatures')
    assertBn(await app.getKeysOpIndex(), keysOpIndex, 'keysOpIndex must not increase if no keys were assigned')
    assertNoEvent(result, 'KeysOpIndexSet')
  })

  it('assignNextSigningKeys skips stopped operators', async () => {
    await app.addNodeOperator('fo o', ADDRESS_1, { from: voting })
    await app.addNodeOperator(' bar', ADDRESS_2, { from: voting })

    const op0 = {
      keys: [pad('0xaa0101', 48), pad('0xaa0202', 48), pad('0xaa0303', 48)],
      sigs: [pad('0xa1', 96), pad('0xa2', 96), pad('0xa3', 96)]
    }

    const op1 = {
      keys: [pad('0xbb0505', 48), pad('0xbb0606', 48), pad('0xbb0707', 48)],
      sigs: [pad('0xb5', 96), pad('0xb6', 96), pad('0xb7', 96)]
    }

    await app.addSigningKeys(0, 3, hexConcat(...op0.keys), hexConcat(...op0.sigs), { from: voting })
    await app.addSigningKeys(1, 3, hexConcat(...op1.keys), hexConcat(...op1.sigs), { from: voting })

    await app.setNodeOperatorStakingLimit(0, 10, { from: voting })
    await app.setNodeOperatorStakingLimit(1, 10, { from: voting })

    let result = await pool.assignNextSigningKeys(2)

    let keysAssignedEvt = getEventAt(result, 'KeysAssigned').args

    assert.sameMembers(hexSplit(keysAssignedEvt.pubkeys, PUBKEY_LENGTH_BYTES), [op0.keys[0], op1.keys[0]], 'assignment 1: pubkeys')
    assert.sameMembers(hexSplit(keysAssignedEvt.signatures, SIGNATURE_LENGTH_BYTES), [op0.sigs[0], op1.sigs[0]], 'assignment 1: signatures')

    await app.deactivateNodeOperator(0, { from: voting })
    await assertRevert(app.deactivateNodeOperator(0, { from: voting }), 'NODE_OPERATOR_ALREADY_DEACTIVATED')
    result = await pool.assignNextSigningKeys(2)

    keysAssignedEvt = getEventAt(result, 'KeysAssigned').args

    assert.sameMembers(hexSplit(keysAssignedEvt.pubkeys, PUBKEY_LENGTH_BYTES), [op1.keys[1], op1.keys[2]], 'assignment 2: pubkeys')
    assert.sameMembers(hexSplit(keysAssignedEvt.signatures, SIGNATURE_LENGTH_BYTES), [op1.sigs[1], op1.sigs[2]], 'assignment 2: signatures')

    result = await pool.assignNextSigningKeys(2)

    keysAssignedEvt = getEventAt(result, 'KeysAssigned').args

    assert.equal(keysAssignedEvt.pubkeys, null, 'assignment 3: pubkeys')
    assert.equal(keysAssignedEvt.signatures, null, 'assignment 3: signatures')
  })

  it('assignNextSigningKeys respects staking limit', async () => {
    await app.addNodeOperator('fo o', ADDRESS_1, { from: voting })
    await app.addNodeOperator(' bar', ADDRESS_2, { from: voting })

    const op0 = {
      keys: [pad('0xaa0101', 48), pad('0xaa0202', 48), pad('0xaa0303', 48), pad('0xaa0404', 48)],
      sigs: [pad('0xa1', 96), pad('0xa2', 96), pad('0xa3', 96), pad('0xa4', 96)]
    }

    const op1 = {
      keys: [pad('0xbb0505', 48), pad('0xbb0606', 48), pad('0xbb0707', 48)],
      sigs: [pad('0xb5', 96), pad('0xb6', 96), pad('0xb7', 96)]
    }

    await app.addSigningKeys(0, 4, hexConcat(...op0.keys), hexConcat(...op0.sigs), { from: voting })
    await app.addSigningKeys(1, 3, hexConcat(...op1.keys), hexConcat(...op1.sigs), { from: voting })

    await app.setNodeOperatorStakingLimit(0, 4, { from: voting })
    await app.setNodeOperatorStakingLimit(1, 1, { from: voting })

    let result = await pool.assignNextSigningKeys(3)
    let keysAssignedEvt = getEventAt(result, 'KeysAssigned').args

    assert.sameMembers(
      hexSplit(keysAssignedEvt.pubkeys, PUBKEY_LENGTH_BYTES),
      [op0.keys[0], op0.keys[1], op1.keys[0]],
      'assignment 1: pubkeys'
    )

    assert.sameMembers(
      hexSplit(keysAssignedEvt.signatures, SIGNATURE_LENGTH_BYTES),
      [op0.sigs[0], op0.sigs[1], op1.sigs[0]],
      'assignment 1: signatures'
    )

    assertBn((await app.getNodeOperator(0, false)).usedSigningKeys, 2, 'assignment 1: op 0 used keys')
    assertBn((await app.getNodeOperator(1, false)).usedSigningKeys, 1, 'assignment 1: op 1 used keys')

    result = await pool.assignNextSigningKeys(3)

    keysAssignedEvt = getEventAt(result, 'KeysAssigned').args

    assert.sameMembers(hexSplit(keysAssignedEvt.pubkeys, PUBKEY_LENGTH_BYTES), [op0.keys[2], op0.keys[3]], 'assignment 2: pubkeys')
    assert.sameMembers(hexSplit(keysAssignedEvt.signatures, SIGNATURE_LENGTH_BYTES), [op0.sigs[2], op0.sigs[3]], 'assignment 2: signatures')

    assertBn((await app.getNodeOperator(0, false)).usedSigningKeys, 4, 'assignment 2: op 0 used keys')
    assertBn((await app.getNodeOperator(1, false)).usedSigningKeys, 1, 'assignment 2: op 1 used keys')
  })

  it('updateExitedValidatorsKeysCount works', async () => {
    await app.addNodeOperator('fo o', ADDRESS_1, { from: voting })
    await app.addNodeOperator(' bar', ADDRESS_2, { from: voting })

    await app.addSigningKeys(0, 2, hexConcat(pad('0x010101', 48), pad('0x020202', 48)), hexConcat(pad('0x01', 96), pad('0x02', 96)), {
      from: voting
    })
    await app.addSigningKeys(1, 2, hexConcat(pad('0x050505', 48), pad('0x060606', 48)), hexConcat(pad('0x04', 96), pad('0x03', 96)), {
      from: voting
    })

    await app.setNodeOperatorStakingLimit(0, 10, { from: voting })
    await app.setNodeOperatorStakingLimit(1, 10, { from: voting })

    await pool.assignNextSigningKeys(3)
    assertBn((await app.getNodeOperator(0, false)).usedSigningKeys, 2, 'op 0 used keys')
    assertBn((await app.getNodeOperator(1, false)).usedSigningKeys, 1, 'op 1 used keys')

    await assertRevert(app.updateExitedValidatorsKeysCount(0, 1, { from: user1 }), 'APP_AUTH_FAILED')
    await assertRevert(app.updateExitedValidatorsKeysCount(1, 1, { from: nobody }), 'APP_AUTH_FAILED')

    assertBn((await app.getNodeOperator(0, false)).stoppedValidators, 0, 'before stop: op 0 stopped validators')
    assertBn((await app.getNodeOperator(1, false)).stoppedValidators, 0, 'before stop: op 1 stopped validators')

    await app.updateExitedValidatorsKeysCount(1, 1, { from: voting })

    assertBn((await app.getNodeOperator(0, false)).stoppedValidators, 0, 'after stop 1: op 0 stopped validators')
    assertBn((await app.getNodeOperator(1, false)).stoppedValidators, 1, 'after stop 1: op 1 stopped validators')

    await app.updateExitedValidatorsKeysCount(0, 1, { from: voting })

    assertBn((await app.getNodeOperator(0, false)).stoppedValidators, 1, 'after stop 2: op 0 stopped validators')
    assertBn((await app.getNodeOperator(1, false)).stoppedValidators, 1, 'after stop 2: op 1 stopped validators')

    await app.updateExitedValidatorsKeysCount(0, 2, { from: voting })

    assertBn((await app.getNodeOperator(0, false)).stoppedValidators, 2, 'after stop 3: op 0 stopped validators')
    assertBn((await app.getNodeOperator(1, false)).stoppedValidators, 1, 'after stop 3: op 1 stopped validators')

    await assertRevert(app.updateExitedValidatorsKeysCount(0, 3, { from: voting }), 'INVALID_EXITED_VALIDATORS_COUNT')
    await assertRevert(app.updateExitedValidatorsKeysCount(0, 0, { from: voting }), 'EXITED_VALIDATORS_COUNT_DECREASED')
    await assertRevert(app.updateExitedValidatorsKeysCount(1, 12, { from: voting }), 'INVALID_EXITED_VALIDATORS_COUNT')

    await assertRevert(app.updateExitedValidatorsKeysCount(10, 1, { from: voting }), 'NODE_OPERATOR_NOT_FOUND')
  })

  it('reportStoppedValidators decreases stake', async () => {
    await app.addNodeOperator('fo o', ADDRESS_1, { from: voting })
    await app.addNodeOperator(' bar', ADDRESS_2, { from: voting })

    await app.addSigningKeys(0, 2, hexConcat(pad('0x010101', 48), pad('0x020202', 48)), hexConcat(pad('0x01', 96), pad('0x02', 96)), {
      from: voting
    })
    await app.addSigningKeys(1, 2, hexConcat(pad('0x050505', 48), pad('0x060606', 48)), hexConcat(pad('0x04', 96), pad('0x03', 96)), {
      from: voting
    })

    await app.setNodeOperatorStakingLimit(0, 10, { from: voting })
    await app.setNodeOperatorStakingLimit(1, 10, { from: voting })

    await pool.assignNextSigningKeys(1)
    assertBn((await app.getNodeOperator(0, false)).usedSigningKeys, 1, 'before the report: op 0 used keys')
    assertBn((await app.getNodeOperator(1, false)).usedSigningKeys, 0, 'before the report: op 1 used keys')

    await app.updateExitedValidatorsKeysCount(0, 1, { from: voting })
    assertBn((await app.getNodeOperator(0, false)).stoppedValidators, 1, 'op 0 stopped validators')

    await pool.assignNextSigningKeys(1)
    assertBn((await app.getNodeOperator(0, false)).usedSigningKeys, 2, 'after the report: op 0 used keys')
    assertBn((await app.getNodeOperator(1, false)).usedSigningKeys, 0, 'after the report: op 1 used keys')
  })

  it('trimUnusedKeys works', async () => {
    await app.addNodeOperator('fo o', ADDRESS_1, { from: voting })
    await app.addNodeOperator(' bar', ADDRESS_2, { from: voting })

    await app.addSigningKeys(0, 2, hexConcat(pad('0x010101', 48), pad('0x020202', 48)), hexConcat(pad('0x01', 96), pad('0x02', 96)), {
      from: voting
    })
    await app.addSigningKeys(1, 2, hexConcat(pad('0x050505', 48), pad('0x060606', 48)), hexConcat(pad('0x04', 96), pad('0x03', 96)), {
      from: voting
    })

    await app.setNodeOperatorStakingLimit(0, 10, { from: voting })
    await app.setNodeOperatorStakingLimit(1, 10, { from: voting })

    await pool.assignNextSigningKeys(1)
    assertBn((await app.getNodeOperator(0, false)).usedSigningKeys, 1, 'op 0 used keys')

    await pool.trimUnusedKeys()

    assertBn(await app.getUnusedSigningKeyCount(0, { from: nobody }), 0, 'op 0 unused keys')
    assertBn(await app.getUnusedSigningKeyCount(1, { from: nobody }), 0, 'op 1 unused keys')

    assertBn(await app.getTotalSigningKeyCount(0, { from: nobody }), 1, 'op 0 total keys')
    assertBn(await app.getTotalSigningKeyCount(1, { from: nobody }), 0, 'op 1 total keys')
  })

  it('addSigningKeys works', async () => {
    await app.addNodeOperator('1', ADDRESS_1, { from: voting })
    await app.addNodeOperator('2', ADDRESS_2, { from: voting })

    // first
    await assertRevert(app.addSigningKeys(0, 1, pad('0x01', 48), pad('0x01', 96), { from: user1 }), 'APP_AUTH_FAILED')
    await assertRevert(app.addSigningKeys(0, 1, pad('0x01', 48), pad('0x01', 96), { from: nobody }), 'APP_AUTH_FAILED')

    await assertRevert(app.addSigningKeys(0, 0, '0x', '0x', { from: voting }), 'NO_KEYS')
    await assertRevert(app.addSigningKeys(0, 1, pad('0x00', 48), pad('0x01', 96), { from: voting }), 'EMPTY_KEY')
    await assertRevert(app.addSigningKeys(0, 1, pad('0x01', 32), pad('0x01', 96), { from: voting }), 'INVALID_LENGTH')
    await assertRevert(app.addSigningKeys(0, 1, pad('0x01', 48), pad('0x01', 90), { from: voting }), 'INVALID_LENGTH')

    await app.addSigningKeys(0, 1, pad('0x010203', 48), pad('0x01', 96), { from: voting })

    // second
    await assertRevert(app.addSigningKeys(0, 1, pad('0x01', 48), pad('0x01', 96), { from: user1 }), 'APP_AUTH_FAILED')
    await assertRevert(app.addSigningKeys(0, 1, pad('0x01', 48), pad('0x01', 96), { from: nobody }), 'APP_AUTH_FAILED')

    await assertRevert(app.addSigningKeys(0, 1, pad('0x01', 32), pad('0x01', 96), { from: voting }), 'INVALID_LENGTH')
    await assertRevert(app.addSigningKeys(0, 1, pad('0x01', 48), pad('0x01', 90), { from: voting }), 'INVALID_LENGTH')

    await app.addSigningKeys(0, 2, hexConcat(pad('0x050505', 48), pad('0x060606', 48)), hexConcat(pad('0x02', 96), pad('0x03', 96)), {
      from: voting
    })

    // to the second operator
    await app.addSigningKeys(1, 1, pad('0x070707', 48), pad('0x01', 96), { from: voting })
    await assertRevert(app.addSigningKeys(2, 1, pad('0x080808', 48), pad('0x01', 96), { from: voting }), 'NODE_OPERATOR_NOT_FOUND')

    assertBn(await app.getTotalSigningKeyCount(0, { from: nobody }), 3)
    assertBn(await app.getTotalSigningKeyCount(1, { from: nobody }), 1)
  })

  it('rewardAddress can add & remove signing keys', async () => {
    await app.addNodeOperator('1', user1, { from: voting })
    await app.addNodeOperator('2', user2, { from: voting })

    // add to the first operator
    await assertRevert(app.addSigningKeysOperatorBH(0, 1, pad('0x01', 48), pad('0x01', 96), { from: nobody }), 'APP_AUTH_FAILED')
    await app.addSigningKeysOperatorBH(0, 1, pad('0x010203', 48), pad('0x01', 96), { from: user1 })

    // add to the second operator
    await assertRevert(app.addSigningKeysOperatorBH(1, 1, pad('0x070707', 48), pad('0x01', 96), { from: nobody }), 'APP_AUTH_FAILED')
    await assertRevert(app.addSigningKeysOperatorBH(1, 1, pad('0x070707', 48), pad('0x01', 96), { from: user1 }), 'APP_AUTH_FAILED')

    await app.addSigningKeysOperatorBH(1, 1, pad('0x070707', 48), pad('0x01', 96), { from: user2 })
    assertBn(await app.getTotalSigningKeyCount(0, { from: nobody }), 1)
    assertBn(await app.getTotalSigningKeyCount(1, { from: nobody }), 1)

    // removal
    await assertRevert(app.removeSigningKeyOperatorBH(0, 0, { from: nobody }), 'APP_AUTH_FAILED')

    await app.removeSigningKeyOperatorBH(0, 0, { from: user1 })

    await assertRevert(app.removeSigningKeyOperatorBH(1, 0, { from: nobody }), 'APP_AUTH_FAILED')
    await assertRevert(app.removeSigningKeyOperatorBH(1, 0, { from: user1 }), 'APP_AUTH_FAILED')

    await app.removeSigningKeyOperatorBH(1, 0, { from: user2 })

    assertBn(await app.getTotalSigningKeyCount(0, { from: nobody }), 0)
    assertBn(await app.getTotalSigningKeyCount(1, { from: nobody }), 0)
  })

  it('can view keys', async () => {
    await app.addNodeOperator('1', ADDRESS_1, { from: voting })
    await app.addNodeOperator('2', ADDRESS_2, { from: voting })

    // first
    await app.addSigningKeys(0, 1, pad('0x010203', 48), pad('0x01', 96), { from: voting })

    assertBn(await app.getTotalSigningKeyCount(0, { from: nobody }), 1)
    assertBn(await app.getUnusedSigningKeyCount(0, { from: nobody }), 1)
    {
      const { key, depositSignature: sig, used } = await app.getSigningKey(0, 0, { from: nobody })
      assert.equal(key, pad('0x010203', 48))
      assert.equal(sig, pad('0x01', 96))
      assert.equal(used, false)
    }

    // second
    await app.addSigningKeys(0, 2, hexConcat(pad('0x050505', 48), pad('0x060606', 48)), hexConcat(pad('0x02', 96), pad('0x03', 96)), {
      from: voting
    })

    assertBn(await app.getTotalSigningKeyCount(0, { from: nobody }), 3)
    assertBn(await app.getUnusedSigningKeyCount(0, { from: nobody }), 3)
    assert.equal((await app.getSigningKey(0, 0, { from: nobody })).key, pad('0x010203', 48))

    {
      const { key, depositSignature: sig, used } = await app.getSigningKey(0, 1, { from: nobody })
      assert.equal(key, pad('0x050505', 48))
      assert.equal(sig, pad('0x02', 96))
      assert.equal(used, false)
    }
    {
      const { key, depositSignature: sig, used } = await app.getSigningKey(0, 2, { from: nobody })
      assert.equal(key, pad('0x060606', 48))
      assert.equal(sig, pad('0x03', 96))
      assert.equal(used, false)
    }

    await assertRevert(app.getSigningKey(0, 3, { from: nobody }), 'KEY_NOT_FOUND')
    await assertRevert(app.getSigningKey(0, 1000, { from: nobody }), 'KEY_NOT_FOUND')

    // to the second operator
    await app.addSigningKeys(1, 1, pad('0x070707', 48), pad('0x01', 96), { from: voting })
    assertBn(await app.getTotalSigningKeyCount(1, { from: nobody }), 1)
    assertBn(await app.getUnusedSigningKeyCount(1, { from: nobody }), 1)
    {
      const { key, depositSignature: sig, used } = await app.getSigningKey(1, 0, { from: nobody })
      assert.equal(key, pad('0x070707', 48))
      assert.equal(sig, pad('0x01', 96))
      assert.equal(used, false)
    }

    // the first is untouched
    assertBn(await app.getTotalSigningKeyCount(0, { from: nobody }), 3)
    assertBn(await app.getUnusedSigningKeyCount(0, { from: nobody }), 3)
    assert.equal((await app.getSigningKey(0, 0, { from: nobody })).key, pad('0x010203', 48))
    assert.equal((await app.getSigningKey(0, 1, { from: nobody })).key, pad('0x050505', 48))

    await assertRevert(app.getTotalSigningKeyCount(2, { from: nobody }), 'NODE_OPERATOR_NOT_FOUND')
    await assertRevert(app.getUnusedSigningKeyCount(2, { from: nobody }), 'NODE_OPERATOR_NOT_FOUND')
  })

  it('removeSigningKey works', async () => {
    await app.addNodeOperator('1', ADDRESS_1, { from: voting })
    await app.addNodeOperator('2', ADDRESS_2, { from: voting })

    await app.addSigningKeys(0, 1, pad('0x010203', 48), pad('0x01', 96), { from: voting })

    await assertRevert(app.removeSigningKey(0, 0, { from: user1 }), 'APP_AUTH_FAILED')
    await assertRevert(app.removeSigningKey(0, 0, { from: nobody }), 'APP_AUTH_FAILED')

    await app.removeSigningKey(0, 0, { from: voting })
    assertBn(await app.getTotalSigningKeyCount(0, { from: nobody }), 0)
    assertBn(await app.getUnusedSigningKeyCount(0, { from: nobody }), 0)
    await assertRevert(app.removeSigningKey(0, 0, { from: voting }), 'KEY_NOT_FOUND')
    // to the second operator
    await app.addSigningKeys(1, 1, pad('0x070707', 48), pad('0x01', 96), { from: voting })

    // again to the first
    await app.addSigningKeys(0, 1, pad('0x010204', 48), pad('0x01', 96), { from: voting })

    await app.addSigningKeys(0, 1, pad('0x010205', 48), pad('0x01', 96), { from: voting })

    await app.addSigningKeys(0, 1, pad('0x010206', 48), pad('0x01', 96), { from: voting })
    assertBn(await app.getTotalSigningKeyCount(0, { from: nobody }), 3)
    assertBn(await app.getUnusedSigningKeyCount(0, { from: nobody }), 3)

    await app.removeSigningKey(0, 0, { from: voting })
    assertBn(await app.getTotalSigningKeyCount(0, { from: nobody }), 2)
    assertBn(await app.getUnusedSigningKeyCount(0, { from: nobody }), 2)
    assert.equal((await app.getSigningKey(0, 0, { from: nobody })).key, pad('0x010206', 48))
    assert.equal((await app.getSigningKey(0, 1, { from: nobody })).key, pad('0x010205', 48))

    await app.removeSigningKey(0, 1, { from: voting })
    await assertRevert(app.removeSigningKey(0, 1, { from: voting }), 'KEY_NOT_FOUND')
    await assertRevert(app.removeSigningKey(0, 2, { from: voting }), 'KEY_NOT_FOUND')

    assertBn(await app.getTotalSigningKeyCount(0, { from: nobody }), 1)
    assertBn(await app.getUnusedSigningKeyCount(0, { from: nobody }), 1)
    assert.equal((await app.getSigningKey(0, 0, { from: nobody })).key, pad('0x010206', 48))

    // back to the second operator
    assert.equal((await app.getSigningKey(1, 0, { from: nobody })).key, pad('0x070707', 48))
    await app.removeSigningKey(1, 0, { from: voting })

    await assertRevert(app.getSigningKey(1, 0, { from: nobody }), 'KEY_NOT_FOUND')

    assertBn(await app.getTotalSigningKeyCount(0, { from: nobody }), 1)
    assertBn(await app.getUnusedSigningKeyCount(0, { from: nobody }), 1)

    await app.addSigningKeys(
      0,
      3,
      hexConcat(pad('0x010101', 48), pad('0x020202', 48), pad('0x030303', 48)),
      hexConcat(pad('0x01', 96), pad('0x02', 96), pad('0x03', 96)),
      { from: voting }
    )
    await app.setNodeOperatorStakingLimit(0, 3, { from: voting })
    await app.removeSigningKey(0, 3, { from: voting })
    const { stakingLimit: stakingLimitAfter } = await app.getNodeOperator(0, false)
    assertBn(stakingLimitAfter, 3, 'Staking limit not changed on non-approved key removal')

    await app.removeSigningKey(0, 1, { from: voting })
    const { stakingLimit: stakingLimitAfter2 } = await app.getNodeOperator(0, false)
    assertBn(stakingLimitAfter2, 1, 'Staking limit set on removed index on removal')
  })

  it('removeSigningKeys works', async () => {
    await app.addNodeOperator('1', user1, { from: voting })
    await app.setNodeOperatorStakingLimit(0, UNLIMITED, { from: voting })

    const op0 = {
      keys: [
        pad('0xaa0101', 48),
        pad('0xaa0202', 48),
        pad('0xaa0303', 48),
        pad('0xaa0404', 48),
        pad('0xbb0505', 48),
        pad('0xbb0606', 48),
        pad('0xbb0707', 48),
        pad('0xbb0808', 48)
      ],
      sigs: [
        pad('0xa1', 96),
        pad('0xa2', 96),
        pad('0xa3', 96),
        pad('0xa4', 96),
        pad('0xb5', 96),
        pad('0xb6', 96),
        pad('0xb7', 96),
        pad('0xb8', 96)
      ]
    }

    await app.addSigningKeys(0, 8, hexConcat(...op0.keys), hexConcat(...op0.sigs), { from: voting })

    assertBn(await app.getTotalSigningKeyCount(0, { from: nobody }), 8)
    assertBn(await app.getUnusedSigningKeyCount(0, { from: nobody }), 8)

    await assertRevert(app.removeSigningKeys(0, 0, 1, { from: user1 }), 'APP_AUTH_FAILED')
    await assertRevert(app.removeSigningKeys(0, 0, 1, { from: nobody }), 'APP_AUTH_FAILED')

    await app.removeSigningKeys(0, 0, 1, { from: voting })

    assertBn(await app.getTotalSigningKeyCount(0, { from: nobody }), 7)
    assertBn(await app.getUnusedSigningKeyCount(0, { from: nobody }), 7)
    assert.equal((await app.getSigningKey(0, 0, { from: nobody })).key, op0.keys[7])
    await assertRevert(app.removeSigningKeys(0, 7, 1, { from: voting }), 'KEY_NOT_FOUND')
    await assertRevert(app.removeSigningKeys(0, 0, 8, { from: voting }), 'KEY_NOT_FOUND')

    await app.removeSigningKeys(0, 1, 2, { from: voting })
    assertBn(await app.getTotalSigningKeyCount(0, { from: nobody }), 5)
    assertBn(await app.getUnusedSigningKeyCount(0, { from: nobody }), 5)

    assert.equal((await app.getSigningKey(0, 0, { from: nobody })).key, op0.keys[7])
    assert.equal((await app.getSigningKey(0, 1, { from: nobody })).key, op0.keys[5])
    assert.equal((await app.getSigningKey(0, 2, { from: nobody })).key, op0.keys[6])

    await assertRevert(app.removeSigningKeysOperatorBH(0, 3, 1, { from: voting }), 'APP_AUTH_FAILED')
    await assertRevert(app.removeSigningKeysOperatorBH(0, 3, 1, { from: nobody }), 'APP_AUTH_FAILED')

    await app.removeSigningKeysOperatorBH(0, 3, 1, { from: user1 })

    await assertRevert(app.removeSigningKeysOperatorBH(0, 4, 1, { from: voting }), 'APP_AUTH_FAILED')
    await assertRevert(app.removeSigningKeysOperatorBH(0, 4, 1, { from: user1 }), 'KEY_NOT_FOUND')
    await assertRevert(app.removeSigningKeysOperatorBH(0, 0, 5, { from: user1 }), 'KEY_NOT_FOUND')

    assertBn(await app.getTotalSigningKeyCount(0, { from: nobody }), 4)
    assertBn(await app.getUnusedSigningKeyCount(0, { from: nobody }), 4)
    assert.equal((await app.getSigningKey(0, 3, { from: nobody })).key, op0.keys[4])

    await app.removeSigningKeysOperatorBH(0, 2, 2, { from: user1 })

    assert.equal((await app.getSigningKey(0, 0, { from: nobody })).key, op0.keys[7])
    assert.equal((await app.getSigningKey(0, 1, { from: nobody })).key, op0.keys[5])

    await app.removeSigningKeysOperatorBH(0, 0, 2, { from: user1 })
    assertBn(await app.getTotalSigningKeyCount(0, { from: nobody }), 0)
    assertBn(await app.getUnusedSigningKeyCount(0, { from: nobody }), 0)
  })

  context('keysOpIndex increases correctly', () => {
    let initialKeysOpIndex

    before('set initial keys op index', async () => {
      initialKeysOpIndex = await app.getKeysOpIndex().then((v) => v.toNumber())
    })

    it('must increases on addSigningKeys', async () => {
      await app.addNodeOperator('1', user1, { from: voting })
      assertBn(await app.getKeysOpIndex(), initialKeysOpIndex)
      const tx = await app.addSigningKeys(0, 1, pad('0x010203', 48), pad('0x01', 96), { from: voting })
      assertEvent(tx, 'KeysOpIndexSet', { expectedArgs: { keysOpIndex: initialKeysOpIndex + 1 } })
      assertBn(await app.getKeysOpIndex(), initialKeysOpIndex + 1)
    })
    it('must increases on addSigningKeysOperatorBH', async () => {
      await app.addNodeOperator('1', user1, { from: voting })
      assertBn(await app.getKeysOpIndex(), initialKeysOpIndex)
      const tx = await app.addSigningKeysOperatorBH(0, 1, pad('0x010203', 48), pad('0x01', 96), { from: user1 })
      assertEvent(tx, 'KeysOpIndexSet', { expectedArgs: { keysOpIndex: initialKeysOpIndex + 1 } })
      assertBn(await app.getKeysOpIndex(), initialKeysOpIndex + 1)
    })
    it('must increases on removeSigningKey', async () => {
      await app.addNodeOperator('1', user1, { from: voting })
      assertBn(await app.getKeysOpIndex(), initialKeysOpIndex)
      await app.addSigningKeys(0, 1, pad('0x010203', 48), pad('0x01', 96), { from: voting })
      assertBn(await app.getKeysOpIndex(), initialKeysOpIndex + 1)
      const tx = await app.removeSigningKey(0, 0, { from: voting })
      assertEvent(tx, 'KeysOpIndexSet', { expectedArgs: { keysOpIndex: initialKeysOpIndex + 2 } })
      assertBn(await app.getKeysOpIndex(), initialKeysOpIndex + 2)
    })
    it('must increases on removeSigningKeyOperatorBH', async () => {
      await app.addNodeOperator('1', user1, { from: voting })
      assertBn(await app.getKeysOpIndex(), initialKeysOpIndex)
      await app.addSigningKeys(0, 1, pad('0x010203', 48), pad('0x01', 96), { from: voting })
      assertBn(await app.getKeysOpIndex(), initialKeysOpIndex + 1)
      const tx = await app.removeSigningKeyOperatorBH(0, 0, { from: user1 })
      assertEvent(tx, 'KeysOpIndexSet', { expectedArgs: { keysOpIndex: initialKeysOpIndex + 2 } })
      assertBn(await app.getKeysOpIndex(), initialKeysOpIndex + 2)
    })
<<<<<<< HEAD
  })
=======
    it('must increases on setNodeOperatorActive', async () => {
      await app.addNodeOperator('1', user1, { from: voting })
      assertBn(await app.getKeysOpIndex(), initialKeysOpIndex)
      const tx = await app.setNodeOperatorActive(0, false, { from: voting })
      assertEvent(tx, 'KeysOpIndexSet', { expectedArgs: { keysOpIndex: initialKeysOpIndex + 1 } })
      assertBn(await app.getKeysOpIndex(), initialKeysOpIndex + 1)
    })
  })

>>>>>>> 61b45e71
  context('distribute rewards', () => {
    it('must distribute rewards to operators', async () => {
      await steth.setTotalPooledEther(ETH(100))
      await steth.mintShares(app.address, ETH(10))

      await app.testing_addNodeOperator('0', user1, 3, 3, 3, 0)
      await app.testing_addNodeOperator('1', user2, 7, 7, 7, 0)
      await app.testing_addNodeOperator('1', user3, 0, 0, 0, 0)

      await app.increaseTotalSigningKeysCount(10)
      await app.increaseVettedSigningKeysCount(10)
      await app.increaseDepositedSigningKeysCount(10)

      await app.distributeRewards({ from: user3 })

      assertBn(await steth.sharesOf(user1), ETH(3))
      assertBn(await steth.sharesOf(user2), ETH(7))
      assertBn(await steth.sharesOf(user3), 0)
    })
  })
  context('getSignedKeys', () => {
    it('reverts with NODE_OPERATOR_NOT_FOUND', async () => {
      await assertRevert(app.getSigningKeys(0, 0, 10), 'NODE_OPERATOR_NOT_FOUND')
    })

    it('reverts with OUT_OF_RANGE', async () => {
      await app.addNodeOperator('0', user1, { from: voting })

      await assertRevert(app.getSigningKeys(0, 0, 10), 'OUT_OF_RANGE')
    })

    it('returns specified signed keys', async () => {
      await app.addNodeOperator('0', user1, { from: voting })

      const keys = [pad('0xaa0101', 48), pad('0xaa0202', 48), pad('0xaa0303', 48)]
      const sigs = [pad('0xa1', 96), pad('0xa2', 96), pad('0xa3', 96)]

      await app.addSigningKeys(0, 3, hexConcat(...keys), hexConcat(...sigs), { from: voting })

      const { pubkeys, signatures, used } = await app.getSigningKeys(0, 1, 2)

      assert.equal(pubkeys, keys[1] + keys[2].slice(2))
      assert.equal(signatures, sigs[1] + sigs[2].slice(2))
      assert.sameMembers(used, [false, false])
    })
  })
})<|MERGE_RESOLUTION|>--- conflicted
+++ resolved
@@ -99,7 +99,6 @@
     await snapshot.add()
   })
 
-<<<<<<< HEAD
   describe('finalizeUpgrade_v2()', () => {
     let registryImpl
 
@@ -378,8 +377,6 @@
     })
   })
 
-=======
->>>>>>> 61b45e71
   it('addNodeOperator works', async () => {
     await assertRevert(app.addNodeOperator('1', ADDRESS_1, { from: user1 }), 'APP_AUTH_FAILED')
     await assertRevert(app.addNodeOperator('1', ADDRESS_1, { from: nobody }), 'APP_AUTH_FAILED')
@@ -1489,19 +1486,7 @@
       assertEvent(tx, 'KeysOpIndexSet', { expectedArgs: { keysOpIndex: initialKeysOpIndex + 2 } })
       assertBn(await app.getKeysOpIndex(), initialKeysOpIndex + 2)
     })
-<<<<<<< HEAD
-  })
-=======
-    it('must increases on setNodeOperatorActive', async () => {
-      await app.addNodeOperator('1', user1, { from: voting })
-      assertBn(await app.getKeysOpIndex(), initialKeysOpIndex)
-      const tx = await app.setNodeOperatorActive(0, false, { from: voting })
-      assertEvent(tx, 'KeysOpIndexSet', { expectedArgs: { keysOpIndex: initialKeysOpIndex + 1 } })
-      assertBn(await app.getKeysOpIndex(), initialKeysOpIndex + 1)
-    })
-  })
-
->>>>>>> 61b45e71
+  })
   context('distribute rewards', () => {
     it('must distribute rewards to operators', async () => {
       await steth.setTotalPooledEther(ETH(100))
