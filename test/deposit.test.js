const { newDao, newApp } = require('./0.4.24/helpers/dao')
const { assertBn, assertRevert } = require('@aragon/contract-helpers-test/src/asserts')
const { ZERO_ADDRESS, bn } = require('@aragon/contract-helpers-test')
const { BN } = require('bn.js')

const StETH = artifacts.require('StETH.sol') // we can just import due to StETH imported in test_helpers/Imports.sol
const NodeOperatorsRegistry = artifacts.require('NodeOperatorsRegistry')

const Lido = artifacts.require('TestLido.sol')
const OracleMock = artifacts.require('OracleMock.sol')
const DepositContract = artifacts.require('DepositContract')

const ADDRESS_1 = '0x0000000000000000000000000000000000000001'
const ADDRESS_2 = '0x0000000000000000000000000000000000000002'
const ADDRESS_3 = '0x0000000000000000000000000000000000000003'
const ADDRESS_4 = '0x0000000000000000000000000000000000000004'

const UNLIMITED = 1000000000

const pad = (hex, bytesLength) => {
  const absentZeroes = bytesLength * 2 + 2 - hex.length
  if (absentZeroes > 0) hex = '0x' + '0'.repeat(absentZeroes) + hex.substr(2)
  return hex
}

const hexConcat = (first, ...rest) => {
  let result = first.startsWith('0x') ? first : '0x' + first
  rest.forEach((item) => {
    result += item.startsWith('0x') ? item.substr(2) : item
  })
  return result
}

const changeEndianness = (string) => {
  string = string.replace('0x', '')
  const result = []
  let len = string.length - 2
  while (len >= 0) {
    result.push(string.substr(len, 2))
    len -= 2
  }
  return '0x' + result.join('')
}

// Divides a BN by 1e15
const div15 = (bn) => bn.div(new BN(1000000)).div(new BN(1000000)).div(new BN(1000))

const ETH = (value) => web3.utils.toWei(value + '', 'ether')
const tokens = ETH

contract('Lido with official deposit contract', ([appManager, voting, user1, user2, user3, nobody]) => {
  let appBase, stEthBase, nodeOperatorsRegistryBase, app, token, oracle, depositContract, operators
  let treasuryAddr, insuranceAddr

  before('deploy base app', async () => {
    // Deploy the app's base contract.
    appBase = await Lido.new()
    stEthBase = await StETH.new()
    oracle = await OracleMock.new()
    nodeOperatorsRegistryBase = await NodeOperatorsRegistry.new()
  })

  beforeEach('deploy dao and app', async () => {
    depositContract = await DepositContract.new()
    const { dao, acl } = await newDao(appManager)

    // Instantiate a proxy for the app, using the base contract as its logic implementation.
    let proxyAddress = await newApp(dao, 'lido', appBase.address, appManager)
    app = await Lido.at(proxyAddress)

<<<<<<< HEAD
    // Initialize the app's proxy.
    await app.initialize(depositContract.address, 10)
    treasuryAddr = await app.getTreasury()
    insuranceAddr = await app.getInsuranceFund()
=======
    // NodeOperatorsRegistry
    proxyAddress = await newApp(dao, 'node-operators-registry', nodeOperatorsRegistryBase.address, appManager)
    operators = await NodeOperatorsRegistry.at(proxyAddress)
    await operators.initialize(app.address)
>>>>>>> 7bd652f8

    // token
    proxyAddress = await newApp(dao, 'steth', stEthBase.address, appManager)
    token = await StETH.at(proxyAddress)
    await token.initialize(app.address)

    // NodeOperatorsRegistry
    proxyAddress = await newApp(dao, 'node-operators-registry', nodeOperatorsRegistryBase.address, appManager)
    operators = await NodeOperatorsRegistry.at(proxyAddress)
    await operators.initialize(app.address)

    await oracle.initialize(app.address)

    // Set up the app's permissions.
    await acl.createPermission(voting, app.address, await app.SET_APPS(), appManager, { from: appManager })
    await acl.createPermission(voting, app.address, await app.PAUSE_ROLE(), appManager, { from: appManager })
    await acl.createPermission(voting, app.address, await app.MANAGE_FEE(), appManager, { from: appManager })
    await acl.createPermission(voting, app.address, await app.MANAGE_WITHDRAWAL_KEY(), appManager, { from: appManager })
    await acl.createPermission(voting, app.address, await app.SET_DEPOSIT_ITERATION_LIMIT(), appManager, { from: appManager })

    await acl.createPermission(app.address, token.address, await token.MINT_ROLE(), appManager, { from: appManager })
    await acl.createPermission(app.address, token.address, await token.BURN_ROLE(), appManager, { from: appManager })

    await acl.createPermission(voting, operators.address, await operators.MANAGE_SIGNING_KEYS(), appManager, { from: appManager })
    await acl.createPermission(voting, operators.address, await operators.ADD_NODE_OPERATOR_ROLE(), appManager, { from: appManager })
    await acl.createPermission(voting, operators.address, await operators.SET_NODE_OPERATOR_ACTIVE_ROLE(), appManager, { from: appManager })
    await acl.createPermission(voting, operators.address, await operators.SET_NODE_OPERATOR_NAME_ROLE(), appManager, { from: appManager })
    await acl.createPermission(voting, operators.address, await operators.SET_NODE_OPERATOR_ADDRESS_ROLE(), appManager, {
      from: appManager
    })
    await acl.createPermission(voting, operators.address, await operators.SET_NODE_OPERATOR_LIMIT_ROLE(), appManager, { from: appManager })
    await acl.createPermission(voting, operators.address, await operators.REPORT_STOPPED_VALIDATORS_ROLE(), appManager, {
      from: appManager
    })

    // await depositContract.reset()
<<<<<<< HEAD
    await app.setApps(token.address, oracle.address, operators.address, { from: voting })
=======
>>>>>>> 7bd652f8
  })

  const checkStat = async ({ deposited, remote }) => {
    const stat = await app.getEther2Stat()
    assertBn(stat.deposited, deposited, 'deposited ether check')
    assertBn(stat.remote, remote, 'remote ether check')
  }

  // Assert reward distribution. The values must be divided by 1e15.
  const checkRewards = async ({ treasury, insurance, operator }) => {
    const [treasury_b, insurance_b, operators_b, a1, a2, a3, a4] = await Promise.all([
      token.balanceOf(treasuryAddr),
      token.balanceOf(insuranceAddr),
      token.balanceOf(operators.address),
      token.balanceOf(ADDRESS_1),
      token.balanceOf(ADDRESS_2),
      token.balanceOf(ADDRESS_3),
      token.balanceOf(ADDRESS_4)
    ])

    assertBn(div15(treasury_b), treasury, 'treasury token balance check')
    assertBn(div15(insurance_b), insurance, 'insurance fund token balance check')
    assertBn(div15(operators_b.add(a1).add(a2).add(a3).add(a4)), operator, 'node operators token balance check')
  }

  it('deposit works', async () => {
    await operators.addNodeOperator('1', ADDRESS_1, UNLIMITED, { from: voting })
    await operators.addNodeOperator('2', ADDRESS_2, UNLIMITED, { from: voting })

    await app.setWithdrawalCredentials(pad('0x0202', 32), { from: voting })
    await operators.addSigningKeys(0, 1, pad('0x010203', 48), pad('0x01', 96), { from: voting })
    await operators.addSigningKeys(
      0,
      3,
      hexConcat(pad('0x010204', 48), pad('0x010205', 48), pad('0x010206', 48)),
      hexConcat(pad('0x01', 96), pad('0x01', 96), pad('0x01', 96)),
      { from: voting }
    )

    // +1 ETH
    await web3.eth.sendTransaction({ to: app.address, from: user1, value: ETH(1) })
    await app.depositBufferedEther()

    await checkStat({ deposited: 0, remote: 0 })
    assertBn(bn(await app.toLittleEndian64(await depositContract.get_deposit_count())), 0)
    assertBn(await app.getTotalControlledEther(), ETH(1))
    assertBn(await app.getBufferedEther(), ETH(1))
    assertBn(await token.balanceOf(user1), tokens(1))
    assertBn(await token.totalSupply(), tokens(1))

    // +2 ETH
    await app.submit(ZERO_ADDRESS, { from: user2, value: ETH(2) }) // another form of a deposit call
    await app.depositBufferedEther()

    await checkStat({ deposited: 0, remote: 0 })
    assertBn(bn(await depositContract.get_deposit_count()), 0)
    assertBn(await app.getTotalControlledEther(), ETH(3))
    assertBn(await app.getBufferedEther(), ETH(3))
    assertBn(await token.balanceOf(user2), tokens(2))
    assertBn(await token.totalSupply(), tokens(3))

    // +30 ETH
    await web3.eth.sendTransaction({ to: app.address, from: user3, value: ETH(30) })
    await app.depositBufferedEther()

    await checkStat({ deposited: ETH(32), remote: 0 })
    assertBn(await app.getTotalControlledEther(), ETH(33))
    assertBn(await app.getBufferedEther(), ETH(1))
    assertBn(await token.balanceOf(user1), tokens(1))
    assertBn(await token.balanceOf(user2), tokens(2))
    assertBn(await token.balanceOf(user3), tokens(30))
    assertBn(await token.totalSupply(), tokens(33))

    assertBn(bn(changeEndianness(await depositContract.get_deposit_count())), 1)

    // +100 ETH
    await web3.eth.sendTransaction({ to: app.address, from: user1, value: ETH(100) })
    await app.depositBufferedEther()

    await checkStat({ deposited: ETH(128), remote: 0 })
    assertBn(await app.getTotalControlledEther(), ETH(133))
    assertBn(await app.getBufferedEther(), ETH(5))
    assertBn(await token.balanceOf(user1), tokens(101))
    assertBn(await token.balanceOf(user2), tokens(2))
    assertBn(await token.balanceOf(user3), tokens(30))
    assertBn(await token.totalSupply(), tokens(133))

    assertBn(bn(changeEndianness(await depositContract.get_deposit_count())), 4)
  })

  it('key removal is taken into account during deposit', async () => {
    await operators.addNodeOperator('1', ADDRESS_1, UNLIMITED, { from: voting })
    await operators.addNodeOperator('2', ADDRESS_2, UNLIMITED, { from: voting })

    await app.setWithdrawalCredentials(pad('0x0202', 32), { from: voting })
    await operators.addSigningKeys(0, 1, pad('0x010203', 48), pad('0x01', 96), { from: voting })
    await operators.addSigningKeys(
      0,
      3,
      hexConcat(pad('0x010204', 48), pad('0x010205', 48), pad('0x010206', 48)),
      hexConcat(pad('0x01', 96), pad('0x01', 96), pad('0x01', 96)),
      { from: voting }
    )

    await web3.eth.sendTransaction({ to: app.address, from: user3, value: ETH(33) })
    await app.depositBufferedEther()

    assertBn(bn(changeEndianness(await depositContract.get_deposit_count())), 1)
    await assertRevert(operators.removeSigningKey(0, 0, { from: voting }), 'KEY_WAS_USED')

    await operators.removeSigningKey(0, 1, { from: voting })

    await web3.eth.sendTransaction({ to: app.address, from: user3, value: ETH(100) })
    await app.depositBufferedEther()

    await assertRevert(operators.removeSigningKey(0, 1, { from: voting }), 'KEY_WAS_USED')
    await assertRevert(operators.removeSigningKey(0, 2, { from: voting }), 'KEY_WAS_USED')
    assertBn(bn(changeEndianness(await depositContract.get_deposit_count())), 3)
    assertBn(await app.getTotalControlledEther(), ETH(133))
    assertBn(await app.getBufferedEther(), ETH(37))
  })

  it('Node Operators filtering during deposit works when doing a huge deposit', async () => {
    await app.setWithdrawalCredentials(pad('0x0202', 32), { from: voting })

    await operators.addNodeOperator('good', ADDRESS_1, UNLIMITED, { from: voting }) // 0
    await operators.addSigningKeys(0, 2, hexConcat(pad('0x0001', 48), pad('0x0002', 48)), hexConcat(pad('0x01', 96), pad('0x01', 96)), {
      from: voting
    })

    await operators.addNodeOperator('limited', ADDRESS_2, 1, { from: voting }) // 1
    await operators.addSigningKeys(1, 2, hexConcat(pad('0x0101', 48), pad('0x0102', 48)), hexConcat(pad('0x01', 96), pad('0x01', 96)), {
      from: voting
    })

    await operators.addNodeOperator('deactivated', ADDRESS_3, UNLIMITED, { from: voting }) // 2
    await operators.addSigningKeys(2, 2, hexConcat(pad('0x0201', 48), pad('0x0202', 48)), hexConcat(pad('0x01', 96), pad('0x01', 96)), {
      from: voting
    })
    await operators.setNodeOperatorActive(2, false, { from: voting })

    await operators.addNodeOperator('short on keys', ADDRESS_4, UNLIMITED, { from: voting }) // 3

    await app.setFee(5000, { from: voting })
    await app.setFeeDistribution(3000, 2000, 5000, { from: voting })

    // Deposit huge chunk
    await web3.eth.sendTransaction({ to: app.address, from: user1, value: ETH(32 * 3 + 50) })
    await app.depositBufferedEther()

    await checkStat({ deposited: ETH(96), remote: 0 })
    assertBn(await app.getTotalControlledEther(), ETH(146))
    assertBn(await app.getBufferedEther(), ETH(50))
    assertBn(bn(changeEndianness(await depositContract.get_deposit_count())), 3)

    assertBn(await operators.getTotalSigningKeyCount(0, { from: nobody }), 2)
    assertBn(await operators.getTotalSigningKeyCount(1, { from: nobody }), 2)
    assertBn(await operators.getTotalSigningKeyCount(2, { from: nobody }), 2)
    assertBn(await operators.getTotalSigningKeyCount(3, { from: nobody }), 0)

    assertBn(await operators.getUnusedSigningKeyCount(0, { from: nobody }), 0)
    assertBn(await operators.getUnusedSigningKeyCount(1, { from: nobody }), 1)
    assertBn(await operators.getUnusedSigningKeyCount(2, { from: nobody }), 2)
    assertBn(await operators.getUnusedSigningKeyCount(3, { from: nobody }), 0)

    // Next deposit changes nothing
    await web3.eth.sendTransaction({ to: app.address, from: user2, value: ETH(32) })
    await app.depositBufferedEther()

    await checkStat({ deposited: ETH(96), remote: 0 })
    assertBn(await app.getTotalControlledEther(), ETH(178))
    assertBn(await app.getBufferedEther(), ETH(82))
    assertBn(bn(changeEndianness(await depositContract.get_deposit_count())), 3)

    assertBn(await operators.getTotalSigningKeyCount(0, { from: nobody }), 2)
    assertBn(await operators.getTotalSigningKeyCount(1, { from: nobody }), 2)
    assertBn(await operators.getTotalSigningKeyCount(2, { from: nobody }), 2)
    assertBn(await operators.getTotalSigningKeyCount(3, { from: nobody }), 0)

    assertBn(await operators.getUnusedSigningKeyCount(0, { from: nobody }), 0)
    assertBn(await operators.getUnusedSigningKeyCount(1, { from: nobody }), 1)
    assertBn(await operators.getUnusedSigningKeyCount(2, { from: nobody }), 2)
    assertBn(await operators.getUnusedSigningKeyCount(3, { from: nobody }), 0)

    // #1 goes below the limit
    await operators.reportStoppedValidators(1, 1, { from: voting })
    await web3.eth.sendTransaction({ to: app.address, from: user3, value: ETH(1) })
    await app.depositBufferedEther()

    await checkStat({ deposited: ETH(128), remote: 0 })
    assertBn(await app.getTotalControlledEther(), ETH(179))
    assertBn(await app.getBufferedEther(), ETH(51))
    assertBn(bn(changeEndianness(await depositContract.get_deposit_count())), 4)

    assertBn(await operators.getTotalSigningKeyCount(0, { from: nobody }), 2)
    assertBn(await operators.getTotalSigningKeyCount(1, { from: nobody }), 2)
    assertBn(await operators.getTotalSigningKeyCount(2, { from: nobody }), 2)
    assertBn(await operators.getTotalSigningKeyCount(3, { from: nobody }), 0)

    assertBn(await operators.getUnusedSigningKeyCount(0, { from: nobody }), 0)
    assertBn(await operators.getUnusedSigningKeyCount(1, { from: nobody }), 0)
    assertBn(await operators.getUnusedSigningKeyCount(2, { from: nobody }), 2)
    assertBn(await operators.getUnusedSigningKeyCount(3, { from: nobody }), 0)

    // Adding a key will help
    await operators.addSigningKeys(0, 1, pad('0x0003', 48), pad('0x01', 96), { from: voting })
    await web3.eth.sendTransaction({ to: app.address, from: user3, value: ETH(1) })
    await app.depositBufferedEther()

    await checkStat({ deposited: ETH(160), remote: 0 })
    assertBn(await app.getTotalControlledEther(), ETH(180))
    assertBn(await app.getBufferedEther(), ETH(20))
    assertBn(bn(changeEndianness(await depositContract.get_deposit_count())), 5)

    assertBn(await operators.getTotalSigningKeyCount(0, { from: nobody }), 3)
    assertBn(await operators.getTotalSigningKeyCount(1, { from: nobody }), 2)
    assertBn(await operators.getTotalSigningKeyCount(2, { from: nobody }), 2)
    assertBn(await operators.getTotalSigningKeyCount(3, { from: nobody }), 0)

    assertBn(await operators.getUnusedSigningKeyCount(0, { from: nobody }), 0)
    assertBn(await operators.getUnusedSigningKeyCount(1, { from: nobody }), 0)
    assertBn(await operators.getUnusedSigningKeyCount(2, { from: nobody }), 2)
    assertBn(await operators.getUnusedSigningKeyCount(3, { from: nobody }), 0)

    // Reactivation of #2
    await operators.setNodeOperatorActive(2, true, { from: voting })
    await web3.eth.sendTransaction({ to: app.address, from: user3, value: ETH(12) })
    await app.depositBufferedEther()

    await checkStat({ deposited: ETH(192), remote: 0 })
    assertBn(await app.getTotalControlledEther(), ETH(192))
    assertBn(await app.getBufferedEther(), ETH(0))
    assertBn(bn(changeEndianness(await depositContract.get_deposit_count())), 6)

    assertBn(await operators.getTotalSigningKeyCount(0, { from: nobody }), 3)
    assertBn(await operators.getTotalSigningKeyCount(1, { from: nobody }), 2)
    assertBn(await operators.getTotalSigningKeyCount(2, { from: nobody }), 2)
    assertBn(await operators.getTotalSigningKeyCount(3, { from: nobody }), 0)

    assertBn(await operators.getUnusedSigningKeyCount(0, { from: nobody }), 0)
    assertBn(await operators.getUnusedSigningKeyCount(1, { from: nobody }), 0)
    assertBn(await operators.getUnusedSigningKeyCount(2, { from: nobody }), 1)
    assertBn(await operators.getUnusedSigningKeyCount(3, { from: nobody }), 0)
  })

  it('Node Operators filtering during deposit works when doing small deposits', async () => {
    await app.setWithdrawalCredentials(pad('0x0202', 32), { from: voting })

    await operators.addNodeOperator('good', ADDRESS_1, UNLIMITED, { from: voting }) // 0
    await operators.addSigningKeys(0, 2, hexConcat(pad('0x0001', 48), pad('0x0002', 48)), hexConcat(pad('0x01', 96), pad('0x01', 96)), {
      from: voting
    })

    await operators.addNodeOperator('limited', ADDRESS_2, 1, { from: voting }) // 1
    await operators.addSigningKeys(1, 2, hexConcat(pad('0x0101', 48), pad('0x0102', 48)), hexConcat(pad('0x01', 96), pad('0x01', 96)), {
      from: voting
    })

    await operators.addNodeOperator('deactivated', ADDRESS_3, UNLIMITED, { from: voting }) // 2
    await operators.addSigningKeys(2, 2, hexConcat(pad('0x0201', 48), pad('0x0202', 48)), hexConcat(pad('0x01', 96), pad('0x01', 96)), {
      from: voting
    })
    await operators.setNodeOperatorActive(2, false, { from: voting })

    await operators.addNodeOperator('short on keys', ADDRESS_4, UNLIMITED, { from: voting }) // 3

    await app.setFee(5000, { from: voting })
    await app.setFeeDistribution(3000, 2000, 5000, { from: voting })

    // Small deposits
    for (let i = 0; i < 14; i++) await web3.eth.sendTransaction({ to: app.address, from: user1, value: ETH(10) })
    await app.depositBufferedEther()

    await web3.eth.sendTransaction({ to: app.address, from: user1, value: ETH(6) })
    await app.depositBufferedEther()

    await checkStat({ deposited: ETH(96), remote: 0 })
    assertBn(await app.getTotalControlledEther(), ETH(146))
    assertBn(await app.getBufferedEther(), ETH(50))
    assertBn(bn(changeEndianness(await depositContract.get_deposit_count())), 3)

    assertBn(await operators.getTotalSigningKeyCount(0, { from: nobody }), 2)
    assertBn(await operators.getTotalSigningKeyCount(1, { from: nobody }), 2)
    assertBn(await operators.getTotalSigningKeyCount(2, { from: nobody }), 2)
    assertBn(await operators.getTotalSigningKeyCount(3, { from: nobody }), 0)

    assertBn(await operators.getUnusedSigningKeyCount(0, { from: nobody }), 0)
    assertBn(await operators.getUnusedSigningKeyCount(1, { from: nobody }), 1)
    assertBn(await operators.getUnusedSigningKeyCount(2, { from: nobody }), 2)
    assertBn(await operators.getUnusedSigningKeyCount(3, { from: nobody }), 0)

    // Next deposit changes nothing
    await web3.eth.sendTransaction({ to: app.address, from: user2, value: ETH(32) })
    await app.depositBufferedEther()

    await checkStat({ deposited: ETH(96), remote: 0 })
    assertBn(await app.getTotalControlledEther(), ETH(178))
    assertBn(await app.getBufferedEther(), ETH(82))
    assertBn(bn(changeEndianness(await depositContract.get_deposit_count())), 3)

    assertBn(await operators.getTotalSigningKeyCount(0, { from: nobody }), 2)
    assertBn(await operators.getTotalSigningKeyCount(1, { from: nobody }), 2)
    assertBn(await operators.getTotalSigningKeyCount(2, { from: nobody }), 2)
    assertBn(await operators.getTotalSigningKeyCount(3, { from: nobody }), 0)

    assertBn(await operators.getUnusedSigningKeyCount(0, { from: nobody }), 0)
    assertBn(await operators.getUnusedSigningKeyCount(1, { from: nobody }), 1)
    assertBn(await operators.getUnusedSigningKeyCount(2, { from: nobody }), 2)
    assertBn(await operators.getUnusedSigningKeyCount(3, { from: nobody }), 0)

    // #1 goes below the limit
    await operators.reportStoppedValidators(1, 1, { from: voting })
    await web3.eth.sendTransaction({ to: app.address, from: user3, value: ETH(1) })
    await app.depositBufferedEther()

    await checkStat({ deposited: ETH(128), remote: 0 })
    assertBn(await app.getTotalControlledEther(), ETH(179))
    assertBn(await app.getBufferedEther(), ETH(51))
    assertBn(bn(changeEndianness(await depositContract.get_deposit_count())), 4)

    assertBn(await operators.getTotalSigningKeyCount(0, { from: nobody }), 2)
    assertBn(await operators.getTotalSigningKeyCount(1, { from: nobody }), 2)
    assertBn(await operators.getTotalSigningKeyCount(2, { from: nobody }), 2)
    assertBn(await operators.getTotalSigningKeyCount(3, { from: nobody }), 0)

    assertBn(await operators.getUnusedSigningKeyCount(0, { from: nobody }), 0)
    assertBn(await operators.getUnusedSigningKeyCount(1, { from: nobody }), 0)
    assertBn(await operators.getUnusedSigningKeyCount(2, { from: nobody }), 2)
    assertBn(await operators.getUnusedSigningKeyCount(3, { from: nobody }), 0)

    // Adding a key will help
    await operators.addSigningKeys(0, 1, pad('0x0003', 48), pad('0x01', 96), { from: voting })
    await web3.eth.sendTransaction({ to: app.address, from: user3, value: ETH(1) })
    await app.depositBufferedEther()

    await checkStat({ deposited: ETH(160), remote: 0 })
    assertBn(await app.getTotalControlledEther(), ETH(180))
    assertBn(await app.getBufferedEther(), ETH(20))
    assertBn(bn(changeEndianness(await depositContract.get_deposit_count())), 5)

    assertBn(await operators.getTotalSigningKeyCount(0, { from: nobody }), 3)
    assertBn(await operators.getTotalSigningKeyCount(1, { from: nobody }), 2)
    assertBn(await operators.getTotalSigningKeyCount(2, { from: nobody }), 2)
    assertBn(await operators.getTotalSigningKeyCount(3, { from: nobody }), 0)

    assertBn(await operators.getUnusedSigningKeyCount(0, { from: nobody }), 0)
    assertBn(await operators.getUnusedSigningKeyCount(1, { from: nobody }), 0)
    assertBn(await operators.getUnusedSigningKeyCount(2, { from: nobody }), 2)
    assertBn(await operators.getUnusedSigningKeyCount(3, { from: nobody }), 0)

    // Reactivation of #2
    await operators.setNodeOperatorActive(2, true, { from: voting })
    await web3.eth.sendTransaction({ to: app.address, from: user3, value: ETH(12) })
    await app.depositBufferedEther()

    await checkStat({ deposited: ETH(192), remote: 0 })
    assertBn(await app.getTotalControlledEther(), ETH(192))
    assertBn(await app.getBufferedEther(), ETH(0))
    assertBn(bn(changeEndianness(await depositContract.get_deposit_count())), 6)

    assertBn(await operators.getTotalSigningKeyCount(0, { from: nobody }), 3)
    assertBn(await operators.getTotalSigningKeyCount(1, { from: nobody }), 2)
    assertBn(await operators.getTotalSigningKeyCount(2, { from: nobody }), 2)
    assertBn(await operators.getTotalSigningKeyCount(3, { from: nobody }), 0)

    assertBn(await operators.getUnusedSigningKeyCount(0, { from: nobody }), 0)
    assertBn(await operators.getUnusedSigningKeyCount(1, { from: nobody }), 0)
    assertBn(await operators.getUnusedSigningKeyCount(2, { from: nobody }), 1)
    assertBn(await operators.getUnusedSigningKeyCount(3, { from: nobody }), 0)
  })

  it('Deposit finds the right operator', async () => {
    await app.setWithdrawalCredentials(pad('0x0202', 32), { from: voting })

    await operators.addNodeOperator('good', ADDRESS_1, UNLIMITED, { from: voting }) // 0
    await operators.addSigningKeys(0, 2, hexConcat(pad('0x0001', 48), pad('0x0002', 48)), hexConcat(pad('0x01', 96), pad('0x01', 96)), {
      from: voting
    })

    await operators.addNodeOperator('2nd good', ADDRESS_2, UNLIMITED, { from: voting }) // 1
    await operators.addSigningKeys(1, 2, hexConcat(pad('0x0101', 48), pad('0x0102', 48)), hexConcat(pad('0x01', 96), pad('0x01', 96)), {
      from: voting
    })

    await operators.addNodeOperator('deactivated', ADDRESS_3, UNLIMITED, { from: voting }) // 2
    await operators.addSigningKeys(2, 2, hexConcat(pad('0x0201', 48), pad('0x0202', 48)), hexConcat(pad('0x01', 96), pad('0x01', 96)), {
      from: voting
    })
    await operators.setNodeOperatorActive(2, false, { from: voting })

    await operators.addNodeOperator('short on keys', ADDRESS_4, UNLIMITED, { from: voting }) // 3

    await app.setFee(5000, { from: voting })
    await app.setFeeDistribution(3000, 2000, 5000, { from: voting })

    // #1 and #0 get the funds
    await web3.eth.sendTransaction({ to: app.address, from: user2, value: ETH(64) })
    await app.depositBufferedEther()

    await checkStat({ deposited: ETH(64), remote: 0 })
    assertBn(await app.getTotalControlledEther(), ETH(64))
    assertBn(await app.getBufferedEther(), ETH(0))
    assertBn(bn(changeEndianness(await depositContract.get_deposit_count())), 2)

    assertBn(await operators.getUnusedSigningKeyCount(0, { from: nobody }), 1)
    assertBn(await operators.getUnusedSigningKeyCount(1, { from: nobody }), 1)
    assertBn(await operators.getUnusedSigningKeyCount(2, { from: nobody }), 2)
    assertBn(await operators.getUnusedSigningKeyCount(3, { from: nobody }), 0)

    // Reactivation of #2 - has the smallest stake
    await operators.setNodeOperatorActive(2, true, { from: voting })
    await web3.eth.sendTransaction({ to: app.address, from: user2, value: ETH(36) })
    await app.depositBufferedEther()

    await checkStat({ deposited: ETH(96), remote: 0 })
    assertBn(await app.getTotalControlledEther(), ETH(100))
    assertBn(await app.getBufferedEther(), ETH(4))
    assertBn(bn(changeEndianness(await depositContract.get_deposit_count())), 3)

    assertBn(await operators.getUnusedSigningKeyCount(0, { from: nobody }), 1)
    assertBn(await operators.getUnusedSigningKeyCount(1, { from: nobody }), 1)
    assertBn(await operators.getUnusedSigningKeyCount(2, { from: nobody }), 1)
    assertBn(await operators.getUnusedSigningKeyCount(3, { from: nobody }), 0)
  })
})<|MERGE_RESOLUTION|>--- conflicted
+++ resolved
@@ -68,17 +68,10 @@
     let proxyAddress = await newApp(dao, 'lido', appBase.address, appManager)
     app = await Lido.at(proxyAddress)
 
-<<<<<<< HEAD
-    // Initialize the app's proxy.
-    await app.initialize(depositContract.address, 10)
-    treasuryAddr = await app.getTreasury()
-    insuranceAddr = await app.getInsuranceFund()
-=======
     // NodeOperatorsRegistry
     proxyAddress = await newApp(dao, 'node-operators-registry', nodeOperatorsRegistryBase.address, appManager)
     operators = await NodeOperatorsRegistry.at(proxyAddress)
     await operators.initialize(app.address)
->>>>>>> 7bd652f8
 
     // token
     proxyAddress = await newApp(dao, 'steth', stEthBase.address, appManager)
@@ -115,10 +108,6 @@
     })
 
     // await depositContract.reset()
-<<<<<<< HEAD
-    await app.setApps(token.address, oracle.address, operators.address, { from: voting })
-=======
->>>>>>> 7bd652f8
   })
 
   const checkStat = async ({ deposited, remote }) => {
