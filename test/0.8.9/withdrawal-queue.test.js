--- conflicted
+++ resolved
@@ -31,14 +31,8 @@
     await steth.mintShares(user, shares(1))
     await steth.approve(withdrawalQueue.address, StETH(300), { from: user })
 
-<<<<<<< HEAD
     await impersonate(ethers.provider, steth.address)
     await snapshot.make();
-=======
-    impersonate(ethers.provider, steth.address)
-
-    snapshot.make();
->>>>>>> 9663a94c
   })
 
   afterEach(async () => {
