--- conflicted
+++ resolved
@@ -8,7 +8,6 @@
 
 const SelfOwnerStETHBurner = artifacts.require('SelfOwnedStETHBurner.sol')
 const NodeOperatorsRegistry = artifacts.require('NodeOperatorsRegistry.sol')
-const VaultMock = artifacts.require('VaultMock.sol')
 const LidoMock = artifacts.require('LidoMock.sol')
 const LidoOracleMock = artifacts.require('OracleMock.sol')
 const DepositContractMock = artifacts.require('DepositContractMock.sol')
@@ -21,13 +20,12 @@
 // semantic aliases
 const stETHShares = ETH
 
-contract('SelfOwnedStETHBurner', ([appManager, voting, deployer, depositor, anotherAccount, treasury, ...otherAccounts]) => {
+contract('SelfOwnedStETHBurner', ([appManager, voting, deployer, anotherAccount, treasury, ...otherAccounts]) => {
   let oracle, lido, burner
   let dao, acl, operators
   let compositeBeaconReceiver
 
   beforeEach('deploy lido with dao', async () => {
-    const treasury = await VaultMock.new()
     const lidoBase = await LidoMock.new({ from: deployer })
     oracle = await LidoOracleMock.new({ from: deployer })
     const depositContract = await DepositContractMock.new({ from: deployer })
@@ -51,12 +49,7 @@
     await acl.createPermission(voting, lido.address, await lido.BURN_ROLE(), appManager, { from: appManager })
 
     // Initialize the app's proxy.
-<<<<<<< HEAD
-    await lido.initialize(oracle.address, treasury, ZERO_ADDRESS, ZERO_ADDRESS, ZERO_ADDRESS)
-=======
-    await lido.initialize(depositContract.address, oracle.address, operators.address, treasury.address, ZERO_ADDRESS, ZERO_ADDRESS)
-    treasuryAddr = await lido.getTreasury()
->>>>>>> 8ea2f320
+    await lido.initialize(oracle.address, treasury, ZERO_ADDRESS, ZERO_ADDRESS, ZERO_ADDRESS, ZERO_ADDRESS)
 
     await oracle.setPool(lido.address)
     await depositContract.reset()
@@ -624,9 +617,9 @@
       await burner.requestBurnMyStETHForCover(StETH(7.1), { from: voting })
 
       // excess stETH amount should be zero
-      assertBn(await burner.getExcessStETH(), stETH(0))
-      assertBn(await lido.balanceOf(treasury), stETH(0))
-      assertBn(await lido.balanceOf(burner.address), stETH(7.1))
+      assertBn(await burner.getExcessStETH(), StETH(0))
+      assertBn(await lido.balanceOf(treasury), StETH(0))
+      assertBn(await lido.balanceOf(burner.address), StETH(7.1))
 
       // should change nothing
       const receipt = await burner.recoverExcessStETH()
@@ -636,8 +629,8 @@
       assertBn(await burner.getExcessStETH(), StETH(0))
 
       // treasury and burner stETH balances are same
-      assertBn(await lido.balanceOf(treasury), stETH(0))
-      assertBn(await lido.balanceOf(burner.address), stETH(7.1))
+      assertBn(await lido.balanceOf(treasury), StETH(0))
+      assertBn(await lido.balanceOf(burner.address), StETH(7.1))
     })
 
     it('recover some accidentally sent stETH', async () => {
@@ -645,8 +638,8 @@
       await lido.transfer(burner.address, StETH(2.3), { from: voting })
 
       // check burner and treasury balances before recovery
-      assertBn(await lido.balanceOf(burner.address), stETH(2.3))
-      assertBn(await lido.balanceOf(treasury), stETH(0))
+      assertBn(await lido.balanceOf(burner.address), StETH(2.3))
+      assertBn(await lido.balanceOf(treasury), StETH(0))
 
       const sharesAmount2_3StETH = await lido.sharesOf(burner.address)
       const receipt = await burner.recoverExcessStETH({ from: deployer })
@@ -655,8 +648,8 @@
       })
 
       // check burner and treasury balances after recovery
-      assertBn(await lido.balanceOf(burner.address), stETH(0))
-      assertBn(await lido.balanceOf(treasury), stETH(2.3))
+      assertBn(await lido.balanceOf(burner.address), StETH(0))
+      assertBn(await lido.balanceOf(treasury), StETH(2.3))
     })
 
     it(`recover some accidentally sent stETH, while burning requests happened in the middle`, async () => {
@@ -688,8 +681,8 @@
       assertBn(await burner.getExcessStETH(), StETH(5))
 
       // finally burner balance is 5 stETH
-      assertBn(await lido.balanceOf(burner.address), stETH(9))
-      assertBn(await lido.balanceOf(treasury), stETH(0))
+      assertBn(await lido.balanceOf(burner.address), StETH(9))
+      assertBn(await lido.balanceOf(treasury), StETH(0))
 
       // run recovery process, excess stETH amount (5)
       // should be transferred to the treasury
@@ -701,8 +694,8 @@
 
       assertBn(await burner.getExcessStETH(), StETH(0))
 
-      assertBn(await lido.balanceOf(treasury), stETH(5))
-      assertBn(await lido.balanceOf(burner.address), stETH(4))
+      assertBn(await lido.balanceOf(treasury), StETH(5))
+      assertBn(await lido.balanceOf(burner.address), StETH(4))
     })
   })
 
