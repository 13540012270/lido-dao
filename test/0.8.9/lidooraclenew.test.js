const { assert } = require('chai')
const { assertBn, assertEvent } = require('@aragon/contract-helpers-test/src/asserts')
const { assertRevert } = require('../helpers/assertThrow')
const { toBN } = require('../helpers/utils')
const { ZERO_ADDRESS } = require('@aragon/contract-helpers-test')
const keccak256 = require('js-sha3').keccak_256

const LidoOracleNew = artifacts.require('LidoOracleNewMock.sol')
const Lido = artifacts.require('LidoMockForOracleNew.sol')
const NodeOperatorsRegistry = artifacts.require('NodeOperatorsRegistryMockForLidoOracleNew')
const BeaconReportReceiver = artifacts.require('BeaconReportReceiverMock')
const BeaconReportReceiverWithoutERC165 = artifacts.require('BeaconReportReceiverMockWithoutERC165')

const GENESIS_TIME = 1606824000
const EPOCH_LENGTH = 32 * 12
const DENOMINATION_OFFSET = 1e9

const ZERO_MEMBER_REPORT = {
  stakingModules: [],
  nodeOperatorsWithExitedValidators: [],
  exitedValidatorsNumbers: [],
  withdrawalVaultBalance: 0,
  withdrawalsReserveAmount: 0,
  requestIdToFinalizeUpTo: [],
  finalizationShareRates: [], 
  bunkerModeFlag: false,
}

const DEFAULT_ADMIN_ROLE = '0x0000000000000000000000000000000000000000000000000000000000000000'
const MANAGE_MEMBERS_ROLE = '0x0f5709a131bd812d54bcbfe625c74b832e351421787d3b67d5015bdfc1658fbd'
const MANAGE_QUORUM_ROLE = '0x68f77d74579a6299ff72f8492235a983bb2d3dff83fe7b4c34c8da1127a1eb87'
const SET_BEACON_SPEC_ROLE = '0xf6d880c20d109428933defa2f109f143247bbe4c84784a6b140b33988b369b37'
const SET_REPORT_BOUNDARIES_ROLE = '0x391653625e4f1b50d601a46cb1d91cfe0d501de98c8e11a46cf55edf20942d7a'
const SET_BEACON_REPORT_RECEIVER_ROLE = '0xe976ee3edb892b8fc9edde1f74da6a8e094e84585a6ab054a2f1c630dba6ed94'

function getAuthError(account, role) {
  return `AccessControl: account ${account.toLowerCase()} is missing role ${role}`
}

// initial pooled ether (it's required to smooth increase of balance
// if you jump from 30 to 60 in one epoch it's a huge annual relative jump over 9000%
// but if you jump from 1e12+30 to 1e12+60 then it's smooth small jump as in the real world.
const START_BALANCE = 1e12

contract.skip('LidoOracleNew', ([voting, user1, user2, user3, user4, user5, user6, user7, nobody]) => {
  let appLido, app, nodeOperatorsRegistry

  const assertExpectedEpochs = async (startEpoch, endEpoch) => {
    assertBn(await app.getExpectedEpochId(), startEpoch)
    assertBn(await app.getCurrentEpochId(), endEpoch)
  }

  const calcReportHash = async (report) => {
    return await app.calcReportHash(report, {from: nobody})
  }

  const calcReportHash2 = async (epochId, beaconValidators, beaconBalanceGwei) => {
    const report = { ...ZERO_MEMBER_REPORT, epochId, beaconValidators, beaconBalanceGwei }
    return await calcReportHash(report)
  }

  const doHashReport = async (epochId, beaconValidators, beaconBalanceGwei, reporter) => {
    const reportHash = await calcReportHash2(epochId, beaconValidators, beaconBalanceGwei)
    return await app.handleCommitteeMemberReport(epochId, reportHash, { from: reporter })
  }

  const doHashAndDataReport = async (epochId, beaconValidators, beaconBalanceGwei, reporter) => {
    const reportHash = await calcReportHash2(epochId, beaconValidators, beaconBalanceGwei)
    await app.handleCommitteeMemberReport(epochId, reportHash, { from: reporter })
    return await app.handleReportData(
      { ...ZERO_MEMBER_REPORT, epochId, beaconValidators, beaconBalanceGwei },
      { from: nobody }
    )
  }


  before('deploy base app', async () => {
    // Deploy the app's base contract.
    nodeOperatorsRegistry = await NodeOperatorsRegistry.new()
    appLido = await Lido.new(nodeOperatorsRegistry.address)
  })

  beforeEach('deploy dao and app', async () => {
    // Instantiate a proxy for the app, using the base contract as its logic implementation.
    // TODO: use proxy
    app = await LidoOracleNew.new({ from: voting })

    // Initialize the app's proxy.
    await app.setTime(GENESIS_TIME)

    assertBn(await app.getVersion(), 0)
    await app.setVersion(1)
    await assertRevert(
      app.initialize(ZERO_ADDRESS, appLido.address, 1, 32, 12, GENESIS_TIME, 1000, 500),
      'CanInitializeOnlyOnZeroVersion()'
    )

    await app.setVersion(0)

    // 1000 and 500 stand for 10% yearly increase, 5% moment decrease
    await app.initialize(voting, appLido.address, 1, 32, 12, GENESIS_TIME, 1000, 500)
    assertBn(await app.getVersion(), 1)
    assertBn(await app.getRoleMemberCount(DEFAULT_ADMIN_ROLE), 1)
    assert((await app.getRoleMember(DEFAULT_ADMIN_ROLE, 0)) === voting)

    // Set up the app's permissions.
    await app.grantRole(await app.MANAGE_MEMBERS_ROLE(), voting, { from: voting })
    await app.grantRole(await app.MANAGE_QUORUM_ROLE(), voting, { from: voting })
    await app.grantRole(await app.SET_BEACON_SPEC_ROLE(), voting, { from: voting })
    await app.grantRole(await app.SET_REPORT_BOUNDARIES_ROLE(), voting, { from: voting })
    await app.grantRole(await app.SET_BEACON_REPORT_RECEIVER_ROLE(), voting, { from: voting })

    assert((await app.MANAGE_MEMBERS_ROLE()) === MANAGE_MEMBERS_ROLE)
    assert((await app.MANAGE_QUORUM_ROLE()) === MANAGE_QUORUM_ROLE)
    assert((await app.SET_BEACON_SPEC_ROLE()) === SET_BEACON_SPEC_ROLE)
    assert((await app.SET_REPORT_BOUNDARIES_ROLE()) === SET_REPORT_BOUNDARIES_ROLE)
    assert((await app.SET_BEACON_REPORT_RECEIVER_ROLE()) === SET_BEACON_REPORT_RECEIVER_ROLE)
  })

  it('beaconSpec is correct', async () => {
    const beaconSpec = await app.getBeaconSpec()
    assertBn(beaconSpec.epochsPerFrame, 1)
    assertBn(beaconSpec.slotsPerEpoch, 32)
    assertBn(beaconSpec.secondsPerSlot, 12)
    assertBn(beaconSpec.genesisTime, GENESIS_TIME)
  })

  it('setBeaconSpec works', async () => {
    await assertRevert(app.setBeaconSpec(0, 1, 1, 1, { from: voting }), 'BadEpochsPerFrame()')
    await assertRevert(app.setBeaconSpec(1, 0, 1, 1, { from: voting }), 'BadSlotsPerEpoch()')
    await assertRevert(app.setBeaconSpec(1, 1, 0, 1, { from: voting }), 'BadSecondsPerSlot()')
    await assertRevert(app.setBeaconSpec(1, 1, 1, 0, { from: voting }), 'BadGenesisTime()')

    const receipt = await app.setBeaconSpec(1, 1, 1, 1, { from: voting })
    assertEvent(receipt, 'BeaconSpecSet', {
      expectedArgs: {
        epochsPerFrame: 1,
        slotsPerEpoch: 1,
        secondsPerSlot: 1,
        genesisTime: 1
      }
    })
    const beaconSpec = await app.getBeaconSpec()
    assertBn(beaconSpec.epochsPerFrame, 1)
    assertBn(beaconSpec.slotsPerEpoch, 1)
    assertBn(beaconSpec.secondsPerSlot, 1)
    assertBn(beaconSpec.genesisTime, 1)
  })

  describe('Test utility functions:', function () {
    this.timeout(60000) // addOracleMember edge-case is heavy on execution time

    beforeEach(async () => {
      await app.setTime(GENESIS_TIME)
    })

    it('addOracleMember works', async () => {
      await assertRevert(app.addOracleMember(user1, { from: user1 }), getAuthError(user1, MANAGE_MEMBERS_ROLE))
      await assertRevert(
        app.addOracleMember('0x0000000000000000000000000000000000000000', { from: voting }),
        'ZeroMemberAddress()'
      )

      await app.addOracleMember(user1, { from: voting })
      await assertRevert(app.addOracleMember(user2, { from: user2 }), getAuthError(user2, MANAGE_MEMBERS_ROLE))
      await assertRevert(app.addOracleMember(user3, { from: user2 }), getAuthError(user2, MANAGE_MEMBERS_ROLE))

      await app.addOracleMember(user2, { from: voting })
      await app.addOracleMember(user3, { from: voting })

      await assertRevert(app.addOracleMember(user1, { from: voting }), 'MemberExists()')
      await assertRevert(app.addOracleMember(user2, { from: voting }), 'MemberExists()')
    })

    it('addOracleMember edge-case', async () => {
      const promises = []
      const maxMembersCount = await app.MAX_MEMBERS()
      for (let i = 0; i < maxMembersCount; ++i) {
        const addr = '0x' + keccak256('member' + i).substring(0, 40)
        promises.push(app.addOracleMember(addr, { from: voting }))
      }
      await Promise.all(promises)

      assertRevert(app.addOracleMember(user4, { from: voting }), 'TooManyMembers()')
    })

    it('removeOracleMember works', async () => {
      await app.addOracleMember(user1, { from: voting })

      await assertRevert(app.removeOracleMember(user1, { from: user1 }), getAuthError(user1, MANAGE_MEMBERS_ROLE))
      await app.removeOracleMember(user1, { from: voting })
      assert.deepStrictEqual(await app.getOracleMembers(), [])

      await app.addOracleMember(user1, { from: voting })
      await app.addOracleMember(user2, { from: voting })
      await app.addOracleMember(user3, { from: voting })

      await assertRevert(app.removeOracleMember(nobody, { from: voting }), 'MemberNotFound()')

      await app.removeOracleMember(user1, { from: voting })
      await app.removeOracleMember(user2, { from: voting })

      await assertRevert(app.removeOracleMember(user2, { from: user1 }), getAuthError(user1, MANAGE_MEMBERS_ROLE))
      assert.deepStrictEqual(await app.getOracleMembers(), [user3])
    })

    it('updateQuorum works', async () => {
      await app.addOracleMember(user1, { from: voting })
      await app.addOracleMember(user2, { from: voting })
      await app.addOracleMember(user3, { from: voting })

      await assertRevert(app.updateQuorum(2, { from: user1 }), getAuthError(user1, MANAGE_QUORUM_ROLE))
      await assertRevert(app.updateQuorum(0, { from: voting }), 'QuorumWontBeMade()')
      await app.updateQuorum(4, { from: voting })
      assertBn(await app.getQuorum(), 4)

      await app.updateQuorum(3, { from: voting })
      assertBn(await app.getQuorum(), 3)
    })

    it.skip('updateQuorum updates expectedEpochId and tries to push', async () => {
      await app.addOracleMember(user1, { from: voting })
      await app.addOracleMember(user2, { from: voting })
      await app.addOracleMember(user3, { from: voting })

      await app.updateQuorum(4, { from: voting })

      await appLido.pretendTotalPooledEtherGweiForTest(32)

      const report31Gwei = { ...ZERO_MEMBER_REPORT, epochId: 1, beaconValidators: 1, beaconBalanceGwei: 31 }
      const report32Gwei = { ...ZERO_MEMBER_REPORT, epochId: 1, beaconValidators: 1, beaconBalanceGwei: 32 }
      const report31GweiHash = await calcReportHash(report31Gwei)
      const report32GweiHash = await calcReportHash(report32Gwei)
      await app.handleCommitteeMemberReport(1, report31GweiHash, { from: user1 })
      await app.handleCommitteeMemberReport(1, report32GweiHash, { from: user2 })
      await app.handleCommitteeMemberReport(1, report32GweiHash, { from: user3 })

      await assertExpectedEpochs(1, 0)

      await app.updateQuorum(3, { from: voting })
      await assertExpectedEpochs(1, 0)

      const receipt = await app.updateQuorum(2, { from: voting })
      // TODO: fix event and epoch checks
      // assertEvent(receipt, 'ConsensusReached', {
      //   expectedArgs: { epochId: 1, beaconBalance: 32 * DENOMINATION_OFFSET, beaconValidators: 1 }
      // })
      // await assertExpectedEpochs(2, 0)

      await app.handleReportData(report32Gwei, { from: nobody })
    })

    it('getOracleMembers works', async () => {
      await app.addOracleMember(user1, { from: voting })
      await app.addOracleMember(user2, { from: voting })
      await app.addOracleMember(user3, { from: voting })

      assert.deepStrictEqual(await app.getOracleMembers(), [user1, user2, user3])

      await app.removeOracleMember(user1, { from: voting })

      assert.deepStrictEqual(await app.getOracleMembers(), [user3, user2])
    })

    it('getCurrentEpochId works', async () => {
      assertBn(await app.getCurrentEpochId(), 0)
      await app.setTime(GENESIS_TIME + EPOCH_LENGTH - 1)
      assertBn(await app.getCurrentEpochId(), 0)
      await app.setTime(GENESIS_TIME + EPOCH_LENGTH * 123 + 1)
      assertBn(await app.getCurrentEpochId(), 123)
    })

    it.skip('getExpectedEpochId and getLastCompletedEpochId work', async () => {
      assertBn(await app.getExpectedEpochId(), 1)
      assertBn(await app.getLastCompletedEpochId(), 0)

      await app.setTime(GENESIS_TIME + EPOCH_LENGTH - 1)
      assertBn(await app.getExpectedEpochId(), 1)

      await app.setTime(GENESIS_TIME + EPOCH_LENGTH * 123 + 1)
      await app.updateQuorum(1, { from: voting })
      await app.addOracleMember(user1, { from: voting })
      await doHashAndDataReport(123, 1, 32, user1)

      assertBn(await app.getExpectedEpochId(), 124)
      assertBn(await app.getLastCompletedEpochId(), 123)
    })

    it('getCurrentFrame works', async () => {
      await app.setBeaconSpec(10, 32, 12, GENESIS_TIME, { from: voting })

      let result = await app.getCurrentFrame()
      assertBn(result.frameEpochId, 0)
      assertBn(result.frameStartTime, GENESIS_TIME)
      assertBn(result.frameEndTime, GENESIS_TIME + EPOCH_LENGTH * 10 - 1)

      await app.setTime(GENESIS_TIME + EPOCH_LENGTH * 10 - 1)
      result = await app.getCurrentFrame()
      assertBn(result.frameEpochId, 0)
      assertBn(result.frameStartTime, GENESIS_TIME)
      assertBn(result.frameEndTime, GENESIS_TIME + EPOCH_LENGTH * 10 - 1)

      await app.setTime(GENESIS_TIME + EPOCH_LENGTH * 123)
      result = await app.getCurrentFrame()
      assertBn(result.frameEpochId, 120)
      assertBn(result.frameStartTime, GENESIS_TIME + EPOCH_LENGTH * 120)
      assertBn(result.frameEndTime, GENESIS_TIME + EPOCH_LENGTH * 130 - 1)
    })
  })

  describe('When there is single-member setup', function () {
    describe('current epoch: 1', function () {
      beforeEach(async () => {
        await app.setTime(GENESIS_TIME)
        await app.addOracleMember(user1, { from: voting })
        await appLido.pretendTotalPooledEtherGweiForTest(START_BALANCE)
      })

      it.skip('if given old eth1 denominated balances just truncates them to 64 bits', async () => {
        const BALANCE = toBN('183216444408705000000000')
        const INT64_MASK = toBN('0xFFFFFFFFFFFFFFFF')
        const BALANCE_TRUNCATED64_GWEI = BALANCE.and(INT64_MASK)
        const BALANCE_TRUNCATED64_WEI = BALANCE_TRUNCATED64_GWEI.mul(toBN(DENOMINATION_OFFSET))
        await appLido.pretendTotalPooledEtherGweiForTest(BALANCE_TRUNCATED64_GWEI)

        // const receipt = await app.handleCommitteeMemberReport(
        //   { ...ZERO_MEMBER_REPORT, epochId: 1, beaconValidators: 5692, beaconBalanceGwei: BALANCE.toString(10) },
        //   { from: user1 }
        // )
        const receipt = await doHashAndDataReport(1, 5692, BALANCE.toString(10), user1)

        // TODO: restore events check
        // assertEvent(receipt, 'CommitteeMemberReported', {
        //   expectedArgs: {
        //     epochId: 1,
        //     beaconBalance: BALANCE_TRUNCATED64_WEI,
        //     beaconValidators: 5692,
        //     caller: user1
        //   }
        // })
      })

      it.skip('accepts new eth2 denominated balances, no trunc', async () => {
        const BALANCE_GWEI = toBN('183216444408705')
        const BALANCE_WEI = BALANCE_GWEI.mul(toBN(DENOMINATION_OFFSET))
        await appLido.pretendTotalPooledEtherGweiForTest(BALANCE_GWEI)
        const receipt = await doHashReport(1, 5692, BALANCE_GWEI.toString(10), user1)
        // TODO: fix event check
        // assertEvent(receipt, 'CommitteeMemberReported', {
        //   expectedArgs: { epochId: 1, beaconBalance: BALANCE_WEI, beaconValidators: 5692, caller: user1 }
        // })
      })

      it.skip('reverts when trying to report from non-member', async () => {
        for (const account of [user2, user3, user4, nobody]) {
<<<<<<< HEAD
          await assertRevertCustomError(
            doHashReport(1, 1, 32, account) , 'NotMemberReported'
=======
          await assertRevert(
            doHashReport(1, 1, 32, account) , 'NotMemberReported()'
>>>>>>> 56800245
          )
        }
      })

      it.skip('handleCommitteeMemberReport works and emits event, getLastCompletedReportDelta tracks last 2 reports', async () => {
        await app.setTime(GENESIS_TIME + EPOCH_LENGTH * 1) // 1 epoch later
        const prePooledEther = START_BALANCE + 32
        let receipt = await doHashAndDataReport(1, 1, prePooledEther, user1)

        // TODO: fix event checks
        // assertEvent(receipt, 'ConsensusReached', {
        //   expectedArgs: { epochId: 1, beaconBalance: prePooledEther * DENOMINATION_OFFSET, beaconValidators: 1 }
        // })
        assertEvent(receipt, 'PostTotalShares', {
          expectedArgs: {
            postTotalPooledEther: prePooledEther * DENOMINATION_OFFSET,
            preTotalPooledEther: START_BALANCE * DENOMINATION_OFFSET,
            timeElapsed: EPOCH_LENGTH * 1,
            totalShares: 42
          }
        })
        await assertExpectedEpochs(2, 1)

        let res = await app.getLastCompletedReportDelta()
        assertBn(res.postTotalPooledEther, toBN(prePooledEther).mul(toBN(DENOMINATION_OFFSET)))
        assertBn(res.preTotalPooledEther, toBN(START_BALANCE).mul(toBN(DENOMINATION_OFFSET)))
        assertBn(res.timeElapsed, EPOCH_LENGTH * 1)

        await app.setTime(GENESIS_TIME + EPOCH_LENGTH * 3) // 2 epochs later
        const postPooledEther = prePooledEther + 99
        receipt = await doHashAndDataReport(3, 3, postPooledEther, user1)
        // TODO: fix event checks
        // assertEvent(receipt, 'ConsensusReached', {
        //   expectedArgs: { epochId: 3, beaconBalance: postPooledEther * DENOMINATION_OFFSET, beaconValidators: 3 }
        // })
        assertEvent(receipt, 'PostTotalShares', {
          expectedArgs: {
            postTotalPooledEther: postPooledEther * DENOMINATION_OFFSET,
            preTotalPooledEther: prePooledEther * DENOMINATION_OFFSET,
            timeElapsed: EPOCH_LENGTH * 2,
            totalShares: 42
          }
        })
        await assertExpectedEpochs(4, 3)

        res = await app.getLastCompletedReportDelta()
        assertBn(res.postTotalPooledEther, toBN(postPooledEther).mul(toBN(DENOMINATION_OFFSET)))
        assertBn(res.preTotalPooledEther, toBN(prePooledEther).mul(toBN(DENOMINATION_OFFSET)))
        assertBn(res.timeElapsed, EPOCH_LENGTH * 2)
      })

      it.skip('handleCommitteeMemberReport works OK on OK pooledEther increase', async () => {
        const beginPooledEther = START_BALANCE
        let receipt = await doHashAndDataReport(1, 1, beginPooledEther, user1)
        // TODO: fix event checks
        // assertEvent(receipt, 'ConsensusReached', {
        //   expectedArgs: { epochId: 1, beaconBalance: beginPooledEther * DENOMINATION_OFFSET, beaconValidators: 1 }
        // })
        await assertExpectedEpochs(2, 0)

        const reward = Math.round((START_BALANCE * (768 / 365 / 24 / 3600) * 9) / 100) // annual increase by 9%
        const nextPooledEther = beginPooledEther + reward
        await app.setTime(GENESIS_TIME + EPOCH_LENGTH * 3) // 2 epochs later (timeElapsed = 768)
        receipt = await doHashAndDataReport(3, 3, nextPooledEther, user1)
        // TODO: fix event checks
        // assertEvent(receipt, 'ConsensusReached', {
        //   expectedArgs: { epochId: 3, beaconBalance: nextPooledEther * DENOMINATION_OFFSET, beaconValidators: 3 }
        // })
      })

      it.skip('handleCommitteeMemberReport reverts on too high pooledEther increase', async () => {
        const beginPooledEther = START_BALANCE
        const receipt = await doHashAndDataReport(1, 1, beginPooledEther, user1)
        // TODO: fix event checks
        // assertEvent(receipt, 'ConsensusReached', {
        //   expectedArgs: { epochId: 1, beaconBalance: beginPooledEther * DENOMINATION_OFFSET, beaconValidators: 1 }
        // })
        await assertExpectedEpochs(2, 0)

        const reward = Math.round((START_BALANCE * (768 / 365 / 24 / 3600) * 11) / 100) // annual increase by 11%
        const nextPooledEther = beginPooledEther + reward
        await app.setTime(GENESIS_TIME + EPOCH_LENGTH * 3) // 2 epochs later (timeElapsed = 768)
<<<<<<< HEAD
        await assertRevertCustomError(
          doHashAndDataReport(3, 3, nextPooledEther, user1),
          'AllowedBeaconBalanceIncreaseExceeded'
=======
        await assertRevert(
          doHashAndDataReport(3, 3, nextPooledEther, user1),
          'AllowedBeaconBalanceIncreaseExceeded()'
>>>>>>> 56800245
        )
      })

      it.skip('handleCommitteeMemberReport works OK on OK pooledEther decrease', async () => {
        const beginPooledEther = START_BALANCE
        let receipt = await doHashAndDataReport(1, 1, beginPooledEther, user1)
        // assertEvent(receipt, 'ConsensusReached', {
        //   expectedArgs: { epochId: 1, beaconBalance: beginPooledEther * DENOMINATION_OFFSET, beaconValidators: 1 }
        // })
        await assertExpectedEpochs(2, 0)

        await app.setTime(GENESIS_TIME + EPOCH_LENGTH * 3) // 2 epochs later (timeElapsed = 768)
        const loss = Math.round((START_BALANCE * 4) / 100) // decrease by 4%
        const nextPooledEther = beginPooledEther - loss

        receipt = await doHashAndDataReport(3, 3, nextPooledEther, user1)
        // assertEvent(receipt, 'ConsensusReached', {
        //   expectedArgs: { epochId: 3, beaconBalance: nextPooledEther * DENOMINATION_OFFSET, beaconValidators: 3 }
        // })
      })

      it('handleCommitteeMemberReport reverts on too high pooledEther decrease', async () => {
        const beginPooledEther = START_BALANCE
        const receipt = await app.handleCommitteeMemberReport(
          { ...ZERO_MEMBER_REPORT, epochId: 1, beaconValidators: 1, beaconBalanceGwei: beginPooledEther },
          { from: user1 }
        )
        assertEvent(receipt, 'ConsensusReached', {
          expectedArgs: { epochId: 1, beaconBalance: beginPooledEther * DENOMINATION_OFFSET, beaconValidators: 1 }
        })
        await assertExpectedEpochs(2, 0)

        const loss = Math.round((START_BALANCE * 6) / 100) // decrease by 6%
        const nextPooledEther = beginPooledEther - loss
        await app.setTime(GENESIS_TIME + EPOCH_LENGTH * 3) // 2 epochs later (timeElapsed = 768)
        await assertRevert(
          app.handleCommitteeMemberReport(
            { ...ZERO_MEMBER_REPORT, epochId: 3, beaconValidators: 3, beaconBalanceGwei: nextPooledEther },
            { from: user1 }
          ),
          'AllowedBeaconBalanceDecreaseExceeded()'
        )
      })

      it('handleCommitteeMemberReport change increase limit works', async () => {
        let res = await app.setAllowedBeaconBalanceAnnualRelativeIncrease(42, { from: voting })
        assertEvent(res, 'AllowedBeaconBalanceAnnualRelativeIncreaseSet', { expectedArgs: { value: 42 } })
        let limit = await app.getAllowedBeaconBalanceAnnualRelativeIncrease()
        assertBn(limit, 42)

        res = await app.setAllowedBeaconBalanceAnnualRelativeIncrease(777, { from: voting })
        assertEvent(res, 'AllowedBeaconBalanceAnnualRelativeIncreaseSet', { expectedArgs: { value: 777 } })
        limit = await app.getAllowedBeaconBalanceAnnualRelativeIncrease()
        assertBn(limit, 777)
      })

      it('handleCommitteeMemberReport change decrease limit works', async () => {
        let res = await app.setAllowedBeaconBalanceRelativeDecrease(42, { from: voting })
        assertEvent(res, 'AllowedBeaconBalanceRelativeDecreaseSet', { expectedArgs: { value: 42 } })
        let limit = await app.getAllowedBeaconBalanceRelativeDecrease()
        assertBn(limit, 42)

        res = await app.setAllowedBeaconBalanceRelativeDecrease(777, { from: voting })
        assertEvent(res, 'AllowedBeaconBalanceRelativeDecreaseSet', { expectedArgs: { value: 777 } })
        limit = await app.getAllowedBeaconBalanceRelativeDecrease()
        assertBn(limit, 777)
      })

      it.skip('handleCommitteeMemberReport change increase limit affect sanity checks', async () => {
        const beginPooledEther = START_BALANCE
        const receipt = await app.handleCommitteeMemberReport(
          { ...ZERO_MEMBER_REPORT, epochId: 1, beaconValidators: 1, beaconBalanceGwei: beginPooledEther },
          { from: user1 }
        )
        assertEvent(receipt, 'ConsensusReached', {
          expectedArgs: { epochId: 1, beaconBalance: beginPooledEther * DENOMINATION_OFFSET, beaconValidators: 1 }
        })
        await assertExpectedEpochs(2, 0)

        const reward = Math.round((START_BALANCE * (768 / 365 / 24 / 3600) * 11) / 100) // annual increase by 11%
        const nextPooledEther = beginPooledEther + reward
        await app.setTime(GENESIS_TIME + EPOCH_LENGTH * 3) // 2 epochs later (timeElapsed = 768)

        // check fails
        await assertRevert(
          app.handleCommitteeMemberReport(
            {
              ...ZERO_MEMBER_REPORT,
              epochId: 2,
              beaconValidators: 3,
              beaconBalanceGwei: nextPooledEther
            },
            { from: user1 }
          ),
          'AllowedBeaconBalanceIncreaseExceeded()'
        )

        // set limit up to 12%
        const res = await app.setAllowedBeaconBalanceAnnualRelativeIncrease(1200, { from: voting })
        assertEvent(res, 'AllowedBeaconBalanceAnnualRelativeIncreaseSet', { expectedArgs: { value: 1200 } })

        // check OK
        await app.handleCommitteeMemberReport(
          { ...ZERO_MEMBER_REPORT, epochId: 3, beaconValidators: 3, beaconBalanceGwei: nextPooledEther },
          { from: user1 }
        )
        assertEvent(receipt, 'ConsensusReached', {
          expectedArgs: { epochId: 3, beaconBalance: nextPooledEther * DENOMINATION_OFFSET, beaconValidators: 3 }
        })
      })

      it('handleCommitteeMemberReport change decrease limit affect sanity checks', async () => {
        const beginPooledEther = START_BALANCE
        let receipt = await app.handleCommitteeMemberReport(
          { ...ZERO_MEMBER_REPORT, epochId: 1, beaconValidators: 1, beaconBalanceGwei: beginPooledEther },
          { from: user1 }
        )
        assertEvent(receipt, 'ConsensusReached', {
          expectedArgs: { epochId: 1, beaconBalance: beginPooledEther * DENOMINATION_OFFSET, beaconValidators: 1 }
        })
        await assertExpectedEpochs(2, 0)

        const loss = Math.round((START_BALANCE * 6) / 100) // decrease by 6%
        const nextPooledEther = beginPooledEther - loss
        await app.setTime(GENESIS_TIME + EPOCH_LENGTH * 3) // 2 epochs later (timeElapsed = 768)

        // check fails
        await assertRevert(
          app.handleCommitteeMemberReport(
            { ...ZERO_MEMBER_REPORT, epochId: 3, beaconValidators: 3, beaconBalanceGwei: nextPooledEther },
            { from: user1 }
          ),
          'AllowedBeaconBalanceDecreaseExceeded()'
        )

        // set limit up to 7%
        const res = await app.setAllowedBeaconBalanceRelativeDecrease(700, { from: voting })
        assertEvent(res, 'AllowedBeaconBalanceRelativeDecreaseSet', { expectedArgs: { value: 700 } })

        // check OK
        receipt = await app.handleCommitteeMemberReport(
          { ...ZERO_MEMBER_REPORT, epochId: 3, beaconValidators: 3, beaconBalanceGwei: nextPooledEther },
          { from: user1 }
        )
        assertEvent(receipt, 'ConsensusReached', {
          expectedArgs: { epochId: 3, beaconBalance: nextPooledEther * DENOMINATION_OFFSET, beaconValidators: 3 }
        })
      })

      it('handleCommitteeMemberReport time affect increase sanity checks', async () => {
        const beginPooledEther = START_BALANCE
        let receipt = await app.handleCommitteeMemberReport(
          { ...ZERO_MEMBER_REPORT, epochId: 1, beaconValidators: 1, beaconBalanceGwei: beginPooledEther },
          { from: user1 }
        )
        assertEvent(receipt, 'ConsensusReached', {
          expectedArgs: { epochId: 1, beaconBalance: beginPooledEther * DENOMINATION_OFFSET, beaconValidators: 1 }
        })
        await assertExpectedEpochs(2, 0)

        const reward = Math.round((START_BALANCE * (768 / 365 / 24 / 3600) * 19) / 100) // annual increase by 19%
        const nextPooledEther = beginPooledEther + reward
        await app.setTime(GENESIS_TIME + EPOCH_LENGTH * 3) // 2 epochs later (timeElapsed = 768)

        // check fails
        await assertRevert(
          app.handleCommitteeMemberReport(
            { ...ZERO_MEMBER_REPORT, epochId: 3, beaconValidators: 3, beaconBalanceGwei: nextPooledEther },
            { from: user1 }
          ),
          'AllowedBeaconBalanceIncreaseExceeded()'
        )

        await app.setTime(GENESIS_TIME + EPOCH_LENGTH * 5) // 4 epochs later (timeElapsed = 768*2)
        // check OK because 4 epochs passed
        receipt = await app.handleCommitteeMemberReport(
          { ...ZERO_MEMBER_REPORT, epochId: 5, beaconValidators: 3, beaconBalanceGwei: nextPooledEther },
          { from: user1 }
        )
        assertEvent(receipt, 'ConsensusReached', {
          expectedArgs: { epochId: 5, beaconBalance: nextPooledEther * DENOMINATION_OFFSET, beaconValidators: 3 }
        })
      })

      it('handleCommitteeMemberReport time does not affect decrease sanity checks', async () => {
        const beginPooledEther = START_BALANCE
        const receipt = await app.handleCommitteeMemberReport(
          { ...ZERO_MEMBER_REPORT, epochId: 1, beaconValidators: 1, beaconBalanceGwei: beginPooledEther },
          { from: user1 }
        )
        assertEvent(receipt, 'ConsensusReached', {
          expectedArgs: { epochId: 1, beaconBalance: beginPooledEther * DENOMINATION_OFFSET, beaconValidators: 1 }
        })
        await assertExpectedEpochs(2, 0)

        const reward = Math.round(START_BALANCE * (6 / 100)) // annual increase by 6%
        const nextPooledEther = beginPooledEther + reward
        await app.setTime(GENESIS_TIME + EPOCH_LENGTH * 3) // 2 epochs later (timeElapsed = 768)

        // check fails
        await assertRevert(
          app.handleCommitteeMemberReport(
            { ...ZERO_MEMBER_REPORT, epochId: 3, beaconValidators: 3, beaconBalanceGwei: nextPooledEther },
            { from: user1 }
          ),
          'AllowedBeaconBalanceIncreaseExceeded()'
        )

        await app.setTime(GENESIS_TIME + EPOCH_LENGTH * 5) // 4 epochs later (timeElapsed = 768*2)
        // check fails but 4 epochs passed
        await assertRevert(
          app.handleCommitteeMemberReport(
            { ...ZERO_MEMBER_REPORT, epochId: 5, beaconValidators: 3, beaconBalanceGwei: nextPooledEther },
            { from: user1 }
          ),
          'AllowedBeaconBalanceIncreaseExceeded()'
        )
      })

      it('setBeaconReportReceiver to 0x0', async () => {
        const receipt = await app.setBeaconReportReceiver(ZERO_ADDRESS, { from: voting })
        assertEvent(receipt, 'BeaconReportReceiverSet', { expectedArgs: { callback: ZERO_ADDRESS } })
        assert((await app.getBeaconReportReceiver()) === ZERO_ADDRESS)
      })

      it('setBeaconReportReceiver failed auth', async () => {
        await assertRevert(app.setBeaconReportReceiver(ZERO_ADDRESS, { from: user1 }), getAuthError(user1, SET_BEACON_REPORT_RECEIVER_ROLE))
      })

      it.skip('quorum receiver called with same arguments as getLastCompletedReportDelta', async () => {
        const badMock = await BeaconReportReceiverWithoutERC165.new()
        await assertRevert(app.setBeaconReportReceiver(badMock.address, { from: voting }), 'BadBeaconReportReceiver()')

        const mock = await BeaconReportReceiver.new()
        let receipt = await app.setBeaconReportReceiver(mock.address, { from: voting })
        assertEvent(receipt, 'BeaconReportReceiverSet', { expectedArgs: { callback: mock.address } })
        assert((await app.getBeaconReportReceiver()) === mock.address)

        // receipt = await app.handleCommitteeMemberReport(
        //   { ...ZERO_MEMBER_REPORT, epochId: 1, beaconValidators: 1, beaconBalanceGwei: START_BALANCE + 35 },
        //   { from: user1 }
        // )
        receipt = doHashAndDataReport(1, 1, START_BALANCE + 35, user1)
        // assertEvent(receipt, 'ConsensusReached', {
        //   expectedArgs: { epochId: 1, beaconBalance: (START_BALANCE + 35) * DENOMINATION_OFFSET, beaconValidators: 1 }
        // })
        // await assertExpectedEpochs(2, 0)

        await app.setTime(GENESIS_TIME + EPOCH_LENGTH * 2) // 1 epochs later
        // receipt = await app.handleCommitteeMemberReport(
        //   { ...ZERO_MEMBER_REPORT, epochId: 2, beaconValidators: 3, beaconBalanceGwei: START_BALANCE + 77 },
        //   { from: user1 }
        // )
        receipt = doHashAndDataReport(2, 3, START_BALANCE + 77, user1)
        // assertEvent(receipt, 'ConsensusReached', {
        //   expectedArgs: { epochId: 2, beaconBalance: (START_BALANCE + 77) * DENOMINATION_OFFSET, beaconValidators: 3 }
        // })
        // await assertExpectedEpochs(3, 2)

        assertBn(await mock.postTotalPooledEther(), toBN(START_BALANCE + 77).mul(toBN(DENOMINATION_OFFSET)))
        assertBn(await mock.preTotalPooledEther(), toBN(START_BALANCE + 35).mul(toBN(DENOMINATION_OFFSET)))
        assertBn(await mock.timeElapsed(), EPOCH_LENGTH)

        const res = await app.getLastCompletedReportDelta()
        assertBn(res.postTotalPooledEther, toBN(START_BALANCE + 77).mul(toBN(DENOMINATION_OFFSET)))
        assertBn(res.preTotalPooledEther, toBN(START_BALANCE + 35).mul(toBN(DENOMINATION_OFFSET)))
        assertBn(res.timeElapsed, EPOCH_LENGTH)
      })

      it('reverts when trying to report this epoch again', async () => {
        await app.handleCommitteeMemberReport(
          { ...ZERO_MEMBER_REPORT, epochId: 1, beaconValidators: 1, beaconBalanceGwei: START_BALANCE },
          { from: user1 }
        ) // got quorum
        await assertExpectedEpochs(2, 0)
        await assertRevert(
          app.handleCommitteeMemberReport(
            { ...ZERO_MEMBER_REPORT, epochId: 1, beaconValidators: 1, beaconBalanceGwei: START_BALANCE },
            { from: user1 }
          ),
          'EpochIsTooOld()'
        )
      })

      it('reverts when trying to report future epoch', async () => {
        await assertRevert(
          app.handleCommitteeMemberReport(
            { ...ZERO_MEMBER_REPORT, epochId: 2, beaconValidators: 1, beaconBalanceGwei: 32 },
            { from: user1 }
          ),
          'UnexpectedEpoch()'
        )
      })

      describe(`current epoch: 5`, function () {
        beforeEach(async () => {
          await appLido.pretendTotalPooledEtherGweiForTest(32)
          await app.setTime(GENESIS_TIME + EPOCH_LENGTH * 5)
          await assertExpectedEpochs(1, 5)
        })

        it('reverts when trying to report stale epoch', async () => {
          await assertRevert(
            app.handleCommitteeMemberReport(
              { ...ZERO_MEMBER_REPORT, epochId: 0, beaconValidators: 1, beaconBalanceGwei: 32 },
              { from: user1 }
            ),
            'EpochIsTooOld()'
          )
          await assertExpectedEpochs(1, 5)
        })

        it('reverts when trying to report this epoch again from the same user', async () => {
          await app.updateQuorum(2, { from: voting })
          await app.handleCommitteeMemberReport(
            { ...ZERO_MEMBER_REPORT, epochId: 5, beaconValidators: 1, beaconBalanceGwei: 32 },
            { from: user1 }
          )
          await assertRevert(
            app.handleCommitteeMemberReport(
              { ...ZERO_MEMBER_REPORT, epochId: 5, beaconValidators: 1, beaconBalanceGwei: 32 },
              { from: user1 }
            ),
            'MemberAlreadyReported()'
          )
          await assertExpectedEpochs(5, 5)
        })

        it('reverts when trying to report future epoch', async () => {
          await assertRevert(
            app.handleCommitteeMemberReport(
              { ...ZERO_MEMBER_REPORT, epochId: 10, beaconValidators: 1, beaconBalanceGwei: 32 },
              { from: user1 }
            ),
            'UnexpectedEpoch()'
          )
        })

        it('handleCommitteeMemberReport works and emits event', async () => {
          const receipt = await app.handleCommitteeMemberReport(
            { ...ZERO_MEMBER_REPORT, epochId: 5, beaconValidators: 1, beaconBalanceGwei: 32 },
            { from: user1 }
          )
          assertEvent(receipt, 'ConsensusReached', {
            expectedArgs: { epochId: 5, beaconBalance: 32 * DENOMINATION_OFFSET, beaconValidators: 1 }
          })
          await assertExpectedEpochs(6, 5)
        })
      })
    })
  })
  describe('When there is multi-member setup (7 members, default quorum is 7)', function () {
    beforeEach(async () => {
      await app.setTime(GENESIS_TIME + EPOCH_LENGTH * 1)
      await assertExpectedEpochs(1, 1)
      for (const account of [user1, user2, user3, user4, user5, user6, user7]) {
        await app.addOracleMember(account, { from: voting })
      }
      await app.updateQuorum(7, { from: voting })
    })

    it('removeOracleMember updates expectedEpochId and clears current reporting', async () => {
      await app.handleCommitteeMemberReport(
        { ...ZERO_MEMBER_REPORT, epochId: 1, beaconValidators: 0, beaconBalanceGwei: 0 },
        { from: user1 }
      )
      await app.handleCommitteeMemberReport(
        { ...ZERO_MEMBER_REPORT, epochId: 1, beaconValidators: 1, beaconBalanceGwei: 32 },
        { from: user2 }
      )
      await assertExpectedEpochs(1, 1)
      assertBn(await app.getCurrentOraclesReportStatus(), 0b011)
      assertBn(await app.getDistinctMemberReportsCount(), 2)

      await app.removeOracleMember(user1, { from: voting })
      await assertExpectedEpochs(1, 1)
      assertBn(await app.getCurrentOraclesReportStatus(), 0b000)
      assertBn(await app.getDistinctMemberReportsCount(), 0)

      // user2 reports again the same epoch
      await app.handleCommitteeMemberReport(
        { ...ZERO_MEMBER_REPORT, epochId: 1, beaconValidators: 1, beaconBalanceGwei: 32 },
        { from: user2 }
      )
      await assertExpectedEpochs(1, 1)
      assertBn(await app.getCurrentOraclesReportStatus(), 0b010)
      assertBn(await app.getDistinctMemberReportsCount(), 1)
    })

    it('getCurrentOraclesReportStatus/VariantSize/Variant', async () => {
      assertBn(await app.getCurrentOraclesReportStatus(), 0b000)
      assertBn(await app.getDistinctMemberReportsCount(), 0)

      await app.handleCommitteeMemberReport(
        { ...ZERO_MEMBER_REPORT, epochId: 1, beaconValidators: 1, beaconBalanceGwei: 32 },
        { from: user1 }
      )
      assertBn(await app.getCurrentOraclesReportStatus(), 0b001)
      assertBn(await app.getDistinctMemberReportsCount(), 1)

      await app.handleCommitteeMemberReport(
        { ...ZERO_MEMBER_REPORT, epochId: 1, beaconValidators: 11, beaconBalanceGwei: 101 },
        { from: user2 }
      )
      assertBn(await app.getCurrentOraclesReportStatus(), 0b011)
      assertBn(await app.getDistinctMemberReportsCount(), 2)

      await app.handleCommitteeMemberReport(
        { ...ZERO_MEMBER_REPORT, epochId: 1, beaconValidators: 1, beaconBalanceGwei: 32 },
        { from: user3 }
      )
      assertBn(await app.getCurrentOraclesReportStatus(), 0b111)
      assertBn(await app.getDistinctMemberReportsCount(), 2)

      const firstKind = await app.getMemberReport(0)

      assertBn(firstKind.beaconBalanceGwei, 32)
      assertBn(firstKind.beaconValidators, 1)
      // TODO: restore the check somehow
      // assertBn(firstKind.count, 2)
      const secondKind = await app.getMemberReport(1)
      assertBn(secondKind.beaconBalanceGwei, 101)
      assertBn(secondKind.beaconValidators, 11)
      // assertBn(secondKind.count, 1)

      // TODO: fix the check
      const receipt = await app.updateQuorum(2, { from: voting })
      // assertEvent(receipt, 'ConsensusReached', { expectedArgs: { epochId: 1, beaconBalance: 32 * DENOMINATION_OFFSET, beaconValidators: 1 } })
      // assertBn(await app.getCurrentOraclesReportStatus(), 0b000)
      // assertBn(await app.getDistinctMemberReportsCount(), 0)
    })

    describe('handleCommitteeMemberReport reaches quorum', function () {
      it.skip('handleCommitteeMemberReport works and emits event', async () => {
        for (const acc of [user1, user2, user3, user4, user5, user6]) {
          const receipt = doHashReport(1, 1, 32, acc)
          // const receipt = await app.handleCommitteeMemberReport(
          //   { ...ZERO_MEMBER_REPORT, epochId: 1, beaconValidators: 1, beaconBalanceGwei: 32 },
          //   { from: acc }
          // )
          await assertExpectedEpochs(1, 1)
          // assertEvent(receipt, 'CommitteeMemberReported', {
          //   expectedArgs: { epochId: 1, beaconBalance: 32 * DENOMINATION_OFFSET, beaconValidators: 1, caller: acc }
          // })
        }

        const receipt = doHashReport(1, 1, 32, user7)

        // console.log({
        //   'hashes-1': (await app.distinctReportHashes(1)).toString(),
        //   'counters-1': (await app.distinctReportCounters(1).toString(),
        // })
        // const receipt = await app.handleCommitteeMemberReport(
        //   { ...ZERO_MEMBER_REPORT, epochId: 1, beaconValidators: 1, beaconBalanceGwei: 32 },
        //   { from: user7 }
        // )
        // assertEvent(receipt, 'CommitteeMemberReported', {
        //   expectedArgs: { epochId: 1, beaconBalance: 32 * DENOMINATION_OFFSET, beaconValidators: 1, caller: user7 }
        // })
        // assertEvent(receipt, 'CommitteeMemberReported')
        // assertEvent(receipt, 'ConsensusReached', {
        //   expectedArgs: { epochId: 1, beaconBalance: 32 * DENOMINATION_OFFSET, beaconValidators: 1 }
        // })
      })

      it('reverts when trying to report this epoch again', async () => {
        for (const account of [user1, user2, user3, user4, user5, user6]) {
          await app.handleCommitteeMemberReport(
            { ...ZERO_MEMBER_REPORT, epochId: 1, beaconValidators: 1, beaconBalanceGwei: 32 },
            { from: account }
          )
        }
        await assertExpectedEpochs(1, 1)

        for (const account of [user1, user2, user3, user4, user5, user6]) {
          await assertRevert(
            app.handleCommitteeMemberReport(
              { ...ZERO_MEMBER_REPORT, epochId: 1, beaconValidators: 1, beaconBalanceGwei: 32 },
              { from: account }
            ),
            'MemberAlreadyReported()'
          )
        }
        await assertExpectedEpochs(1, 1)
      })

      it('6 oracles push alike, 1 miss', async () => {
        for (const acc of [user1, user2, user3, user4, user5, user6]) {
          await app.handleCommitteeMemberReport(
            { ...ZERO_MEMBER_REPORT, epochId: 1, beaconValidators: 1, beaconBalanceGwei: 32 },
            { from: acc }
          )
          await assertExpectedEpochs(1, 1)
        }

        const receipt = await app.handleCommitteeMemberReport(
          { ...ZERO_MEMBER_REPORT, epochId: 1, beaconValidators: 1, beaconBalanceGwei: 32 },
          { from: user7 }
        )
        assertEvent(receipt, 'ConsensusReached', {
          expectedArgs: { epochId: 1, beaconBalance: 32 * DENOMINATION_OFFSET, beaconValidators: 1 }
        })
      })

      it('oracles part 3+3, no quorum for 4', async () => {
        await app.updateQuorum(4, { from: voting })
        await app.handleCommitteeMemberReport(
          { ...ZERO_MEMBER_REPORT, epochId: 1, beaconValidators: 2, beaconBalanceGwei: 64 },
          { from: user1 }
        )
        await assertExpectedEpochs(1, 1)
        await app.handleCommitteeMemberReport(
          { ...ZERO_MEMBER_REPORT, epochId: 1, beaconValidators: 2, beaconBalanceGwei: 64 },
          { from: user2 }
        )

        await assertExpectedEpochs(1, 1)
        await app.handleCommitteeMemberReport(
          { ...ZERO_MEMBER_REPORT, epochId: 1, beaconValidators: 3, beaconBalanceGwei: 65 },
          { from: user3 }
        )

        await assertExpectedEpochs(1, 1)
        await app.handleCommitteeMemberReport(
          { ...ZERO_MEMBER_REPORT, epochId: 1, beaconValidators: 3, beaconBalanceGwei: 65 },
          { from: user4 }
        )

        await assertExpectedEpochs(1, 1)
        await app.handleCommitteeMemberReport(
          { ...ZERO_MEMBER_REPORT, epochId: 1, beaconValidators: 2, beaconBalanceGwei: 64 },
          { from: user5 }
        )

        await assertExpectedEpochs(1, 1)
        await app.handleCommitteeMemberReport(
          { ...ZERO_MEMBER_REPORT, epochId: 1, beaconValidators: 3, beaconBalanceGwei: 65 },
          { from: user6 }
        )

        await assertExpectedEpochs(1, 1)
      })

      it('oracles part 3+3, got quorum for 3', async () => {
        await app.updateQuorum(3, { from: voting })
        await app.handleCommitteeMemberReport(
          { ...ZERO_MEMBER_REPORT, epochId: 1, beaconValidators: 2, beaconBalanceGwei: 64 },
          { from: user1 }
        )
        await assertExpectedEpochs(1, 1)
        await app.handleCommitteeMemberReport(
          { ...ZERO_MEMBER_REPORT, epochId: 1, beaconValidators: 1, beaconBalanceGwei: 32 },
          { from: user2 }
        )
        await assertExpectedEpochs(1, 1)
        await app.handleCommitteeMemberReport(
          { ...ZERO_MEMBER_REPORT, epochId: 1, beaconValidators: 1, beaconBalanceGwei: 32 },
          { from: user3 }
        )
        await assertExpectedEpochs(1, 1)
        await app.handleCommitteeMemberReport(
          { ...ZERO_MEMBER_REPORT, epochId: 1, beaconValidators: 2, beaconBalanceGwei: 64 },
          { from: user4 }
        )
        await assertExpectedEpochs(1, 1)
        const receipt = await app.handleCommitteeMemberReport(
          { ...ZERO_MEMBER_REPORT, epochId: 1, beaconValidators: 1, beaconBalanceGwei: 32 },
          { from: user5 }
        )
        assertEvent(receipt, 'ConsensusReached', {
          expectedArgs: { epochId: 1, beaconBalance: 32 * DENOMINATION_OFFSET, beaconValidators: 1 }
        })
      })

      it('oracles part 4+3, got quorum for 4', async () => {
        await app.updateQuorum(4, { from: voting })
        await app.handleCommitteeMemberReport(
          { ...ZERO_MEMBER_REPORT, epochId: 1, beaconValidators: 1, beaconBalanceGwei: 32 },
          { from: user1 }
        )
        await assertExpectedEpochs(1, 1)
        await app.handleCommitteeMemberReport(
          { ...ZERO_MEMBER_REPORT, epochId: 1, beaconValidators: 1, beaconBalanceGwei: 32 },
          { from: user2 }
        )
        await assertExpectedEpochs(1, 1)
        await app.handleCommitteeMemberReport(
          { ...ZERO_MEMBER_REPORT, epochId: 1, beaconValidators: 1, beaconBalanceGwei: 32 },
          { from: user3 }
        )
        await assertExpectedEpochs(1, 1)
        await app.handleCommitteeMemberReport(
          { ...ZERO_MEMBER_REPORT, epochId: 1, beaconValidators: 3, beaconBalanceGwei: 65 },
          { from: user4 }
        )
        await assertExpectedEpochs(1, 1)
        await app.handleCommitteeMemberReport(
          { ...ZERO_MEMBER_REPORT, epochId: 1, beaconValidators: 3, beaconBalanceGwei: 65 },
          { from: user5 }
        )
        await assertExpectedEpochs(1, 1)
        await app.handleCommitteeMemberReport(
          { ...ZERO_MEMBER_REPORT, epochId: 1, beaconValidators: 3, beaconBalanceGwei: 65 },
          { from: user6 }
        )
        await assertExpectedEpochs(1, 1)
        const receipt = await app.handleCommitteeMemberReport(
          { ...ZERO_MEMBER_REPORT, epochId: 1, beaconValidators: 1, beaconBalanceGwei: 32 },
          { from: user7 }
        )
        assertEvent(receipt, 'ConsensusReached', {
          expectedArgs: { epochId: 1, beaconBalance: 32 * DENOMINATION_OFFSET, beaconValidators: 1 }
        })
      })

      it('oracles part 5+2, got quorum for 5', async () => {
        await app.updateQuorum(5, { from: voting })
        await app.handleCommitteeMemberReport(
          { ...ZERO_MEMBER_REPORT, epochId: 1, beaconValidators: 2, beaconBalanceGwei: 65 },
          { from: user1 }
        )
        await assertExpectedEpochs(1, 1)
        await app.handleCommitteeMemberReport(
          { ...ZERO_MEMBER_REPORT, epochId: 1, beaconValidators: 1, beaconBalanceGwei: 32 },
          { from: user2 }
        )
        await assertExpectedEpochs(1, 1)
        await app.handleCommitteeMemberReport(
          { ...ZERO_MEMBER_REPORT, epochId: 1, beaconValidators: 1, beaconBalanceGwei: 32 },
          { from: user3 }
        )
        await assertExpectedEpochs(1, 1)
        await app.handleCommitteeMemberReport(
          { ...ZERO_MEMBER_REPORT, epochId: 1, beaconValidators: 1, beaconBalanceGwei: 32 },
          { from: user4 }
        )
        await assertExpectedEpochs(1, 1)
        await app.handleCommitteeMemberReport(
          { ...ZERO_MEMBER_REPORT, epochId: 1, beaconValidators: 3, beaconBalanceGwei: 65 },
          { from: user5 }
        )
        await assertExpectedEpochs(1, 1)
        await app.handleCommitteeMemberReport(
          { ...ZERO_MEMBER_REPORT, epochId: 1, beaconValidators: 1, beaconBalanceGwei: 32 },
          { from: user6 }
        )
        await assertExpectedEpochs(1, 1)
        const receipt = await app.handleCommitteeMemberReport(
          { ...ZERO_MEMBER_REPORT, epochId: 1, beaconValidators: 1, beaconBalanceGwei: 32 },
          { from: user7 }
        )
        assertEvent(receipt, 'ConsensusReached', {
          expectedArgs: { epochId: 1, beaconBalance: 32 * DENOMINATION_OFFSET, beaconValidators: 1 }
        })
      })

      it('only 1 report is enough in quorum l1', async () => {
        await app.updateQuorum(1, { from: voting })
        const receipt = await app.handleCommitteeMemberReport(
          { ...ZERO_MEMBER_REPORT, epochId: 1, beaconValidators: 1, beaconBalanceGwei: 32 },
          { from: user1 }
        )
        assertEvent(receipt, 'ConsensusReached', {
          expectedArgs: { epochId: 1, beaconBalance: 32 * DENOMINATION_OFFSET, beaconValidators: 1 }
        })
      })

      it('only 2 alike report is enough in quorum 2', async () => {
        await app.updateQuorum(2, { from: voting })
        await app.handleCommitteeMemberReport(
          { ...ZERO_MEMBER_REPORT, epochId: 1, beaconValidators: 1, beaconBalanceGwei: 32 },
          { from: user1 }
        )
        await app.handleCommitteeMemberReport(
          { ...ZERO_MEMBER_REPORT, epochId: 1, beaconValidators: 2, beaconBalanceGwei: 33 },
          { from: user2 }
        )
        await app.handleCommitteeMemberReport(
          { ...ZERO_MEMBER_REPORT, epochId: 1, beaconValidators: 3, beaconBalanceGwei: 34 },
          { from: user3 }
        )
        await app.handleCommitteeMemberReport(
          { ...ZERO_MEMBER_REPORT, epochId: 1, beaconValidators: 0, beaconBalanceGwei: 0 },
          { from: user4 }
        )
        const receipt = await app.handleCommitteeMemberReport(
          { ...ZERO_MEMBER_REPORT, epochId: 1, beaconValidators: 1, beaconBalanceGwei: 32 },
          { from: user5 }
        )
        assertEvent(receipt, 'ConsensusReached', {
          expectedArgs: { epochId: 1, beaconBalance: 32 * DENOMINATION_OFFSET, beaconValidators: 1 }
        })
      })
    })
    describe('updateQuorum lowering reaches quorum', function () {
      it('6 oracles push alike, 1 miss', async () => {
        for (const acc of [user1, user2, user3, user4, user5, user6]) {
          await app.handleCommitteeMemberReport(
            { ...ZERO_MEMBER_REPORT, epochId: 1, beaconValidators: 1, beaconBalanceGwei: 32 },
            { from: acc }
          )
          await assertExpectedEpochs(1, 1)
        }

        await app.updateQuorum(8, { from: voting }) // no quorum for 8
        await assertExpectedEpochs(1, 1)

        const receipt = await app.updateQuorum(6, { from: voting })
        assertEvent(receipt, 'ConsensusReached', {
          expectedArgs: { epochId: 1, beaconBalance: 32 * DENOMINATION_OFFSET, beaconValidators: 1 }
        })
      })

      it('oracles part 3+3, no quorum here at all', async () => {
        await app.handleCommitteeMemberReport(
          {
            ...ZERO_MEMBER_REPORT,
            epochId: 1,
            beaconValidators: 2,
            beaconBalanceGwei: 64
          },
          { from: user1 }
        )
        await assertExpectedEpochs(1, 1)
        await app.handleCommitteeMemberReport(
          {
            ...ZERO_MEMBER_REPORT,
            epochId: 1,
            beaconValidators: 2,
            beaconBalanceGwei: 64
          },
          { from: user2 }
        )
        await assertExpectedEpochs(1, 1)
        await app.handleCommitteeMemberReport(
          {
            ...ZERO_MEMBER_REPORT,
            epochId: 1,
            beaconValidators: 2,
            beaconBalanceGwei: 64
          },
          { from: user3 }
        )
        await assertExpectedEpochs(1, 1)
        await app.handleCommitteeMemberReport(
          {
            ...ZERO_MEMBER_REPORT,
            epochId: 1,
            beaconValidators: 3,
            beaconBalanceGwei: 65
          },
          { from: user4 }
        )
        await assertExpectedEpochs(1, 1)
        await app.handleCommitteeMemberReport(
          {
            ...ZERO_MEMBER_REPORT,
            epochId: 1,
            beaconValidators: 3,
            beaconBalanceGwei: 65
          },
          { from: user5 }
        )
        await assertExpectedEpochs(1, 1)
        await app.handleCommitteeMemberReport(
          {
            ...ZERO_MEMBER_REPORT,
            epochId: 1,
            beaconValidators: 3,
            beaconBalanceGwei: 65
          },
          { from: user6 }
        )
        await assertExpectedEpochs(1, 1)

        // decreasing quorum does not help because conflicting parts are equal
        await app.updateQuorum(3, { from: voting })
        await assertExpectedEpochs(1, 1)
        await app.updateQuorum(1, { from: voting })
        await assertExpectedEpochs(1, 1)
      })

      it('oracles part 4+3, quorum lowers to 4', async () => {
        await app.handleCommitteeMemberReport(
          {
            ...ZERO_MEMBER_REPORT,
            epochId: 1,
            beaconValidators: 1,
            beaconBalanceGwei: 32
          },
          { from: user1 }
        )
        await assertExpectedEpochs(1, 1)
        await app.handleCommitteeMemberReport(
          {
            ...ZERO_MEMBER_REPORT,
            epochId: 1,
            beaconValidators: 1,
            beaconBalanceGwei: 32
          },
          { from: user2 }
        )
        await assertExpectedEpochs(1, 1)
        await app.handleCommitteeMemberReport(
          {
            ...ZERO_MEMBER_REPORT,
            epochId: 1,
            beaconValidators: 1,
            beaconBalanceGwei: 32
          },
          { from: user3 }
        )
        await assertExpectedEpochs(1, 1)
        await app.handleCommitteeMemberReport(
          {
            ...ZERO_MEMBER_REPORT,
            epochId: 1,
            beaconValidators: 3,
            beaconBalanceGwei: 65
          },
          { from: user4 }
        )
        await assertExpectedEpochs(1, 1)
        await app.handleCommitteeMemberReport(
          {
            ...ZERO_MEMBER_REPORT,
            epochId: 1,
            beaconValidators: 3,
            beaconBalanceGwei: 65
          },
          { from: user5 }
        )
        await assertExpectedEpochs(1, 1)
        await app.handleCommitteeMemberReport(
          {
            ...ZERO_MEMBER_REPORT,
            epochId: 1,
            beaconValidators: 3,
            beaconBalanceGwei: 65
          },
          { from: user6 }
        )
        await assertExpectedEpochs(1, 1)
        await app.handleCommitteeMemberReport(
          {
            ...ZERO_MEMBER_REPORT,
            epochId: 1,
            beaconValidators: 1,
            beaconBalanceGwei: 32
          },
          { from: user7 }
        )
        await assertExpectedEpochs(1, 1)

        // decreasing quorum to 5 does not help
        await app.updateQuorum(5, { from: voting })
        await assertExpectedEpochs(1, 1)

        receipt = await app.updateQuorum(4, { from: voting })
        assertEvent(receipt, 'ConsensusReached', {
          expectedArgs: { epochId: 1, beaconBalance: 32 * DENOMINATION_OFFSET, beaconValidators: 1 }
        })
      })

      it('only 1 report is enough in quorum lowers to 1', async () => {
        await app.handleCommitteeMemberReport(
          {
            ...ZERO_MEMBER_REPORT,
            epochId: 1,
            beaconValidators: 1,
            beaconBalanceGwei: 32
          },
          { from: user1 }
        )
        await assertExpectedEpochs(1, 1)

        const receipt = await app.updateQuorum(1, { from: voting })
        assertEvent(receipt, 'ConsensusReached', {
          expectedArgs: { epochId: 1, beaconBalance: 32 * DENOMINATION_OFFSET, beaconValidators: 1 }
        })
      })
    })
  })
})<|MERGE_RESOLUTION|>--- conflicted
+++ resolved
@@ -353,13 +353,8 @@
 
       it.skip('reverts when trying to report from non-member', async () => {
         for (const account of [user2, user3, user4, nobody]) {
-<<<<<<< HEAD
-          await assertRevertCustomError(
-            doHashReport(1, 1, 32, account) , 'NotMemberReported'
-=======
           await assertRevert(
             doHashReport(1, 1, 32, account) , 'NotMemberReported()'
->>>>>>> 56800245
           )
         }
       })
@@ -442,15 +437,9 @@
         const reward = Math.round((START_BALANCE * (768 / 365 / 24 / 3600) * 11) / 100) // annual increase by 11%
         const nextPooledEther = beginPooledEther + reward
         await app.setTime(GENESIS_TIME + EPOCH_LENGTH * 3) // 2 epochs later (timeElapsed = 768)
-<<<<<<< HEAD
-        await assertRevertCustomError(
-          doHashAndDataReport(3, 3, nextPooledEther, user1),
-          'AllowedBeaconBalanceIncreaseExceeded'
-=======
         await assertRevert(
           doHashAndDataReport(3, 3, nextPooledEther, user1),
           'AllowedBeaconBalanceIncreaseExceeded()'
->>>>>>> 56800245
         )
       })
 
