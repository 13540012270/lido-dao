const { contract, ethers, web3, artifacts } = require('hardhat')
const { ZERO_ADDRESS } = require('@aragon/contract-helpers-test')

const { ETH, StETH, shareRate, shares } = require('../helpers/utils')
const { assert } = require('../helpers/assert')
const { EvmSnapshot, setBalance } = require('../helpers/blockchain')

const ERC721ReceiverMock = artifacts.require('ERC721ReceiverMock')

const {
  deployWithdrawalQueue,
  QUEUE_NAME,
  QUEUE_SYMBOL,
  NFT_DESCRIPTOR_BASE_URI,
} = require('./withdrawal-queue-deploy.test')

contract('WithdrawalQueue', ([owner, stranger, daoAgent, user, tokenUriManager, recipient]) => {
  let withdrawalQueue, steth, nftDescriptor, erc721ReceiverMock

  const manageTokenUriRoleKeccak156 = web3.utils.keccak256('MANAGE_TOKEN_URI_ROLE')
  const snapshot = new EvmSnapshot(ethers.provider)

  before('Deploy', async () => {
    const deployed = await deployWithdrawalQueue({
      stethOwner: owner,
      queueAdmin: daoAgent,
      queuePauser: daoAgent,
      queueResumer: daoAgent,
      queueFinalizer: daoAgent,
    })

    steth = deployed.steth
    withdrawalQueue = deployed.withdrawalQueue
    nftDescriptor = deployed.nftDescriptor
    erc721ReceiverMock = await ERC721ReceiverMock.new({ from: owner })

    await steth.setTotalPooledEther(ETH(600))
    // we need 1 ETH additionally to pay gas on finalization because coverage ignores gasPrice=0
    await setBalance(steth.address, ETH(600 + 1))
    await steth.mintShares(user, shares(1))
    await steth.approve(withdrawalQueue.address, StETH(300), { from: user })
    await withdrawalQueue.grantRole(manageTokenUriRoleKeccak156, tokenUriManager, { from: daoAgent })

    await snapshot.make()
  })

  afterEach(async () => {
    await snapshot.rollback()
  })

  it('Initial properties', async () => {
    assert.equals(await withdrawalQueue.isPaused(), false)
    assert.equals(await withdrawalQueue.getLastRequestId(), 0)
    assert.equals(await withdrawalQueue.getLastFinalizedRequestId(), 0)
    assert.equals(await withdrawalQueue.getLastCheckpointIndex(), 0)
    assert.equals(await withdrawalQueue.unfinalizedStETH(), StETH(0))
    assert.equals(await withdrawalQueue.unfinalizedRequestNumber(), 0)
    assert.equals(await withdrawalQueue.getLockedEtherAmount(), ETH(0))
  })

  context('constructor', () => {
    it('should set name and symbol', async function () {
      assert.equals(await withdrawalQueue.name(), QUEUE_NAME)
      assert.equals(await withdrawalQueue.symbol(), QUEUE_SYMBOL)
    })
  })

  context('supportsInterface', () => {
    it('supports ERC165', async () => {
      assert.isTrue(await withdrawalQueue.supportsInterface('0x01ffc9a7'))
    })

    it('supports ERC721', async () => {
      assert.isTrue(await withdrawalQueue.supportsInterface('0x80ac58cd'))
    })

    it('supports ERC721Metadata', async () => {
      assert.isTrue(await withdrawalQueue.supportsInterface('0x5b5e139f'))
    })

    it('not supports interface not supported', async () => {
      assert.isFalse(await withdrawalQueue.supportsInterface('0x12345678'))
    })
  })

  context('name', () => {
    it('returns name', async () => {
      assert.equals(await withdrawalQueue.name(), QUEUE_NAME)
    })
  })

  context('symbol', () => {
    it('returns symbol', async () => {
      assert.equals(await withdrawalQueue.symbol(), QUEUE_SYMBOL)
    })
  })

  context('tokenURI', () => {
    const requestId = 1
    const baseTokenUri = 'https://example.com'

    beforeEach(async function () {
      await withdrawalQueue.requestWithdrawals([ETH(25), ETH(25)], user, { from: user })
    })

    it('returns tokenURI without nftDescriptor', async () => {
      const tx = await withdrawalQueue.setBaseURI(baseTokenUri, { from: tokenUriManager })
      assert.emits(tx, 'BaseURISet', { baseURI: baseTokenUri })

      assert.equals(
        await withdrawalQueue.tokenURI(1),
        `${baseTokenUri}/${requestId}?requested=${ETH(25)}&created_at=${
          (await withdrawalQueue.getWithdrawalStatus([1]))[0].timestamp
        }`
      )
    })

    it('correct tokenURI after finalization', async () => {
      const tx = await withdrawalQueue.setBaseURI(baseTokenUri, { from: tokenUriManager })
      assert.emits(tx, 'BaseURISet', { baseURI: baseTokenUri })

      await withdrawalQueue.finalize(1, shareRate(300), { from: daoAgent, value: ETH(25) })

      assert.equals(
        await withdrawalQueue.tokenURI(1),
        `${baseTokenUri}/${requestId}?requested=${ETH(25)}&created_at=${
          (await withdrawalQueue.getWithdrawalStatus([1]))[0].timestamp
        }&finalized=${(await withdrawalQueue.getClaimableEther([1], [1]))[0]}`
      )
    })

    it('correct tokenURI after finalization with discount', async () => {
      const tx = await withdrawalQueue.setBaseURI(baseTokenUri, { from: tokenUriManager })
      assert.emits(tx, 'BaseURISet', { baseURI: baseTokenUri })

      const batch = await withdrawalQueue.prefinalize([1], shareRate(1))
      await withdrawalQueue.finalize(1, shareRate(1), { from: daoAgent, value: batch.ethToLock })

      assert.equals(
        await withdrawalQueue.tokenURI(1),
        `${baseTokenUri}/${requestId}?requested=${ETH(25)}&created_at=${
          (await withdrawalQueue.getWithdrawalStatus([1]))[0].timestamp
        }&finalized=${batch.sharesToBurn}`
      )
    })

    it('returns tokenURI without nftDescriptor and baseUri', async () => {
      assert.equals(await withdrawalQueue.tokenURI(1), '')
    })

    it('returns tokenURI with nftDescriptor', async () => {
      const tx = await withdrawalQueue.setNFTDescriptorAddress(nftDescriptor.address, { from: tokenUriManager })
      assert.emits(tx, 'NftDescriptorAddressSet', { nftDescriptorAddress: nftDescriptor.address })
      assert.equals(await withdrawalQueue.tokenURI(1), `${NFT_DESCRIPTOR_BASE_URI}${requestId}`)
    })

    it('revert on invalid token id', async () => {
      await assert.reverts(withdrawalQueue.tokenURI(0), 'InvalidRequestId(0)')
    })

    it('should set baseURI and return', async () => {
      const tx = await withdrawalQueue.setBaseURI(baseTokenUri, { from: tokenUriManager })
      assert.emits(tx, 'BaseURISet', { baseURI: baseTokenUri })
      assert.equals(await withdrawalQueue.getBaseURI(), baseTokenUri)
    })

    it('should set nftDescriptorAddress and return', async () => {
      const tx = await withdrawalQueue.setNFTDescriptorAddress(nftDescriptor.address, { from: tokenUriManager })
      assert.emits(tx, 'NftDescriptorAddressSet', { nftDescriptorAddress: nftDescriptor.address })
      assert.equals(await withdrawalQueue.getNFTDescriptorAddress(), nftDescriptor.address)
    })
  })

  context('balanceOf', () => {
    it('should return 0 for not existing', async () => {
      assert.equals(await withdrawalQueue.balanceOf(stranger), 0)
    })

    it('should return 1 after request', async () => {
      await withdrawalQueue.requestWithdrawals([ETH(25)], user, { from: user })
      assert.equals(await withdrawalQueue.balanceOf(user), 1)
    })

    it('should return 2 after request', async () => {
      await withdrawalQueue.requestWithdrawals([ETH(25), ETH(25)], user, { from: user })
      assert.equals(await withdrawalQueue.balanceOf(user), 2)
    })

    it('should return 0 after claim', async () => {
      await withdrawalQueue.requestWithdrawals([ETH(25)], user, { from: user })
      assert.equals(await withdrawalQueue.balanceOf(user), 1)

      const batch = await withdrawalQueue.prefinalize([1], shareRate(1))
      await withdrawalQueue.finalize(1, shareRate(1), { from: daoAgent, value: batch.ethToLock })
      await withdrawalQueue.claimWithdrawal(1, { from: user })

      assert.equals(await withdrawalQueue.balanceOf(user), 0)
    })

    it('should revert with ZeroAddress', async () => {
      await assert.reverts(withdrawalQueue.balanceOf(ZERO_ADDRESS), `InvalidOwnerAddress("${ZERO_ADDRESS}")`)
    })
  })

  context('ownerOf', () => {
    it('should revert when token id is 0', async () => {
      await assert.reverts(withdrawalQueue.ownerOf(0), `InvalidRequestId(0)`)
    })

    it('should revert with not existing', async () => {
      await assert.reverts(withdrawalQueue.ownerOf(1), 'InvalidRequestId(1)')
    })
    it('should return owner after request', async () => {
      await withdrawalQueue.requestWithdrawals([ETH(25)], user, { from: user })
      assert.equals(await withdrawalQueue.ownerOf(1), user)
    })

    it('should revert after claim', async () => {
      await withdrawalQueue.requestWithdrawals([ETH(25)], user, { from: user })
      assert.equals(await withdrawalQueue.ownerOf(1), user)

      const batch = await withdrawalQueue.prefinalize([1], shareRate(1))
      await withdrawalQueue.finalize(1, shareRate(1), { from: daoAgent, value: batch.ethToLock })
      await withdrawalQueue.claimWithdrawal(1, { from: user })

      await assert.reverts(withdrawalQueue.ownerOf(1), 'RequestAlreadyClaimed(1)')
    })
  })

  context('approve()', () => {
    let tokenId1
    beforeEach(async () => {
      await snapshot.rollback()
      const requestIds = await withdrawalQueue.requestWithdrawals.call([ETH(25), ETH(25)], user, { from: user })
      await withdrawalQueue.requestWithdrawals([ETH(25), ETH(25)], user, { from: user })
      tokenId1 = requestIds[0]
    })

    it('reverts with message "ApprovalToOwner()" when approval for owner address', async () => {
      await assert.reverts(withdrawalQueue.approve(user, tokenId1, { from: user }), 'ApprovalToOwner()')
    })

    it('reverts with message "NotOwnerOrApprovedForAll()" when called noy by owner', async () => {
      await assert.reverts(
        withdrawalQueue.approve(recipient, tokenId1, { from: stranger }),
        `NotOwnerOrApprovedForAll("${stranger}")`
      )
    })

    it('sets approval for address and transfer by approved', async () => {
      const tx = await withdrawalQueue.approve(recipient, tokenId1, { from: user })
      assert.equal(await withdrawalQueue.getApproved(tokenId1), recipient)

      assert.emits(tx, 'Approval', { owner: user, approved: recipient, tokenId: tokenId1 })

      await withdrawalQueue.transferFrom(user, recipient, tokenId1, { from: recipient })
      assert.equals(await withdrawalQueue.ownerOf(tokenId1), recipient)
    })

    it('approval can be revoked', async () => {
      const tx1 = await withdrawalQueue.approve(recipient, tokenId1, { from: user })
      assert.equal(await withdrawalQueue.getApproved(tokenId1), recipient)

      assert.emits(tx1, 'Approval', { owner: user, approved: recipient, tokenId: tokenId1 })

      const tx2 = await withdrawalQueue.approve(ZERO_ADDRESS, tokenId1, { from: user })
      assert.equal(await withdrawalQueue.getApproved(tokenId1), ZERO_ADDRESS)

      assert.emits(tx2, 'Approval', { owner: user, approved: ZERO_ADDRESS, tokenId: tokenId1 })

      await assert.reverts(
        withdrawalQueue.transferFrom(user, recipient, tokenId1, { from: recipient }),
        'NotOwnerOrApproved',
        [`"${recipient}"`]
      )
    })
  })

  context('getApproved', () => {
    it('should revert with invalid request id', async () => {
      await assert.reverts(withdrawalQueue.getApproved(1), 'InvalidRequestId(1)')
    })

    it('should return zero address for not approved', async () => {
      await withdrawalQueue.requestWithdrawals([ETH(25)], user, { from: user })
      assert.equals(await withdrawalQueue.getApproved(1), ZERO_ADDRESS)
    })

    it('should return approved address', async () => {
      await withdrawalQueue.requestWithdrawals([ETH(25)], user, { from: user })
      const tx = await withdrawalQueue.approve(stranger, 1, { from: user })
      assert.emits(tx, 'Approval', { owner: user, approved: stranger, tokenId: 1 })
      assert.equals(await withdrawalQueue.getApproved(1), stranger)
    })
  })

  context('setApprovalForAll()', () => {
    let tokenId1, tokenId2
    beforeEach(async () => {
      await snapshot.rollback()
      const requestIds = await withdrawalQueue.requestWithdrawals.call([ETH(25), ETH(25)], user, {
        from: user,
      })
      tokenId1 = requestIds[0]
      tokenId2 = requestIds[1]
      await withdrawalQueue.requestWithdrawals([ETH(25), ETH(25)], user, { from: user })
    })

    it('reverts with message "ApproveToCaller()" when owner equal to operator', async () => {
      await assert.reverts(withdrawalQueue.setApprovalForAll(user, true, { from: user }), 'ApproveToCaller()')
    })

    it('approvalForAll allows transfer', async () => {
      const tx = await withdrawalQueue.setApprovalForAll(recipient, true, { from: user })
      assert.emits(tx, 'ApprovalForAll', { owner: user, operator: recipient, approved: true })
      assert.isTrue(await withdrawalQueue.isApprovedForAll(user, recipient))

      await withdrawalQueue.transferFrom(user, recipient, tokenId1, { from: recipient })
      await withdrawalQueue.transferFrom(user, recipient, tokenId2, { from: recipient })

      assert.equals(await withdrawalQueue.ownerOf(tokenId1), recipient)
      assert.equals(await withdrawalQueue.ownerOf(tokenId2), recipient)
    })

    it('approvalForAll can be revoked', async () => {
      const tx1 = await withdrawalQueue.setApprovalForAll(recipient, true, { from: user })
      assert.emits(tx1, 'ApprovalForAll', { owner: user, operator: recipient, approved: true })
      assert.isTrue(await withdrawalQueue.isApprovedForAll(user, recipient))

      const tx2 = await withdrawalQueue.setApprovalForAll(recipient, false, { from: user })
      assert.emits(tx2, 'ApprovalForAll', { owner: user, operator: recipient, approved: false })
      assert.isFalse(await withdrawalQueue.isApprovedForAll(user, recipient))

      await assert.reverts(
        withdrawalQueue.transferFrom(user, recipient, tokenId2, { from: recipient }),
        'NotOwnerOrApproved',
        [`"${recipient}"`]
      )
    })
  })

  context('isApprovedForAll', () => {
    it('should return false for not approved', async () => {
      assert.isFalse(await withdrawalQueue.isApprovedForAll(user, stranger))
    })

    it('should return true for approved', async () => {
      await withdrawalQueue.setApprovalForAll(stranger, true, { from: user })
      assert.isTrue(await withdrawalQueue.isApprovedForAll(user, stranger))
    })
  })

  context('safeTransferFrom(address,address,uint256)', () => {
    let requestIds
    beforeEach(async () => {
      requestIds = await withdrawalQueue.requestWithdrawals.call([ETH(25), ETH(25)], user, {
        from: user,
      })
      const tx = await withdrawalQueue.requestWithdrawals([ETH(25), ETH(25)], user, { from: user })
      assert.emits(tx, 'Transfer', {
        from: ZERO_ADDRESS,
        to: user,
        tokenId: requestIds[0],
      })
      assert.emits(tx, 'Transfer', {
        from: ZERO_ADDRESS,
        to: user,
        tokenId: requestIds[1],
      })
    })

    it('reverts with message "NotOwnerOrApproved()" when approvalNotSet and not owner', async () => {
      await assert.reverts(
        withdrawalQueue.safeTransferFrom(user, recipient, requestIds[0], {
          from: stranger,
        }),
        `NotOwnerOrApproved("${stranger}")`
      )
    })

    it('transfers if called by owner', async () => {
      assert.notEqual(await withdrawalQueue.ownerOf(requestIds[0]), recipient)
      const tx = await withdrawalQueue.safeTransferFrom(user, recipient, requestIds[0], {
        from: user,
      })
      assert.emits(tx, 'Transfer', {
        from: user,
        to: recipient,
        tokenId: requestIds[0],
      })
      assert.equal(await withdrawalQueue.ownerOf(requestIds[0]), recipient)
    })

    it('transfers if token approval set', async () => {
      const approve_tx = await withdrawalQueue.approve(recipient, requestIds[0], { from: user })
      assert.emits(approve_tx, 'Approval', { owner: user, approved: recipient, tokenId: requestIds[0] })

      assert.notEqual(await withdrawalQueue.ownerOf(requestIds[0]), recipient)
      const tx = await withdrawalQueue.safeTransferFrom(user, recipient, requestIds[0], {
        from: recipient,
      })
      assert.emits(tx, 'Transfer', {
        from: user,
        to: recipient,
        tokenId: requestIds[0],
      })
      assert.equal(await withdrawalQueue.ownerOf(requestIds[0]), recipient)
    })

    it('transfers if operator approval set', async () => {
      await withdrawalQueue.setApprovalForAll(recipient, true, { from: user })
      assert.notEqual(await withdrawalQueue.ownerOf(requestIds[0]), recipient)
      assert.notEqual(await withdrawalQueue.ownerOf(requestIds[1]), recipient)
      const tx1 = await withdrawalQueue.safeTransferFrom(user, recipient, requestIds[0], {
        from: recipient,
      })
      assert.emits(tx1, 'Transfer', {
        from: user,
        to: recipient,
        tokenId: requestIds[0],
      })
      const tx2 = await withdrawalQueue.safeTransferFrom(user, recipient, requestIds[1], {
        from: recipient,
      })
      assert.emits(tx2, 'Transfer', {
        from: user,
        to: recipient,
        tokenId: requestIds[1],
      })
      assert.equal(await withdrawalQueue.ownerOf(requestIds[0]), recipient)
      assert.equal(await withdrawalQueue.ownerOf(requestIds[1]), recipient)
    })

    it('reverts with message "TransferToNonIERC721Receiver()" when transfer to contract that not implements IERC721Receiver interface', async () => {
      await assert.reverts(
        withdrawalQueue.safeTransferFrom(user, steth.address, requestIds[0], {
          from: user,
        }),
        `TransferToNonIERC721Receiver("${steth.address}")`
      )
    })

    it('reverts with propagated error message when recipient contract implements ERC721Receiver and reverts on onERC721Received call', async () => {
      await erc721ReceiverMock.setDoesAcceptTokens(false, { from: owner })
      await assert.reverts(
        withdrawalQueue.safeTransferFrom(user, erc721ReceiverMock.address, requestIds[0], {
          from: user,
        }),
        'ERC721_NOT_ACCEPT_TOKENS'
      )
    })

    it("doesn't revert when recipient contract implements ERC721Receiver interface and accepts tokens", async () => {
      await erc721ReceiverMock.setDoesAcceptTokens(true, { from: owner })
      assert.notEqual(await withdrawalQueue.ownerOf(requestIds[0]), erc721ReceiverMock.address)
      const tx = await withdrawalQueue.safeTransferFrom(user, erc721ReceiverMock.address, requestIds[0], {
        from: user,
      })
      assert.emits(tx, 'Transfer', {
        from: user,
        to: erc721ReceiverMock.address,
        tokenId: requestIds[0],
      })

      assert.equal(await withdrawalQueue.ownerOf(requestIds[0]), erc721ReceiverMock.address)
    })
  })

  describe('transferFrom()', () => {
    let requestIds

    beforeEach(async () => {
      requestIds = await withdrawalQueue.requestWithdrawals.call([ETH(25), ETH(25)], user, {
        from: user,
      })
      const tx = await withdrawalQueue.requestWithdrawals([ETH(25), ETH(25)], user, { from: user })
      assert.emits(tx, 'Transfer', {
        from: ZERO_ADDRESS,
        to: user,
        tokenId: requestIds[0],
      })
      assert.emits(tx, 'Transfer', {
        from: ZERO_ADDRESS,
        to: user,
        tokenId: requestIds[1],
      })
    })

    it('reverts with message "NotOwnerOrApproved()" when approvalNotSet and not owner', async () => {
      await assert.reverts(
        withdrawalQueue.transferFrom(user, recipient, requestIds[0], { from: stranger }),
        `NotOwnerOrApproved("${stranger}")`
      )
    })

    it('reverts when transfer to the same address', async () => {
      await assert.reverts(
        withdrawalQueue.transferFrom(user, user, requestIds[0], {
          from: user,
        }),
        'TransferToThemselves()'
      )
    })

    it('reverts with error "RequestAlreadyClaimed()" when called on claimed request', async () => {
      const batch = await withdrawalQueue.prefinalize([2], shareRate(1))
      await withdrawalQueue.finalize(2, shareRate(1), { from: daoAgent, value: batch.ethToLock })

      await withdrawalQueue.methods['claimWithdrawal(uint256)'](requestIds[0], {
        from: user,
      })

      await assert.reverts(
        withdrawalQueue.transferFrom(user, recipient, requestIds[0], {
          from: user,
        }),
        `RequestAlreadyClaimed(${requestIds[0]})`
      )
    })

    it('transfers if called by owner', async () => {
      assert.notEqual(await withdrawalQueue.ownerOf(requestIds[0]), recipient)
      const tx = await withdrawalQueue.transferFrom(user, recipient, requestIds[0], {
        from: user,
      })
      assert.emits(tx, 'Transfer', {
        from: user,
        to: recipient,
        tokenId: requestIds[0],
      })
      assert.equal(await withdrawalQueue.ownerOf(requestIds[0]), recipient)
    })

    it('transfers if token approval set', async () => {
      await withdrawalQueue.approve(recipient, requestIds[0], { from: user })

      assert.notEqual(await withdrawalQueue.ownerOf(requestIds[0]), recipient)
      const tx = await withdrawalQueue.transferFrom(user, recipient, requestIds[0], {
        from: recipient,
      })
      assert.emits(tx, 'Transfer', {
        from: user,
        to: recipient,
        tokenId: requestIds[0],
      })
      assert.equal(await withdrawalQueue.ownerOf(requestIds[0]), recipient)
    })

    it('transfers if operator approval set', async () => {
      await withdrawalQueue.setApprovalForAll(recipient, true, { from: user })
      assert.notEqual(await withdrawalQueue.ownerOf(requestIds[0]), recipient)
      assert.notEqual(await withdrawalQueue.ownerOf(requestIds[1]), recipient)
      const tx1 = await withdrawalQueue.transferFrom(user, recipient, requestIds[0], {
        from: recipient,
      })
      assert.emits(tx1, 'Transfer', {
        from: user,
        to: recipient,
        tokenId: requestIds[0],
      })

      const tx2 = await withdrawalQueue.transferFrom(user, recipient, requestIds[1], {
        from: recipient,
      })

      assert.emits(tx2, 'Transfer', {
        from: user,
        to: recipient,
        tokenId: requestIds[1],
      })

      assert.equal(await withdrawalQueue.ownerOf(requestIds[0]), recipient)
      assert.equal(await withdrawalQueue.ownerOf(requestIds[1]), recipient)
    })

    it('can claim request after transfer', async () => {
      const tx = await withdrawalQueue.transferFrom(user, recipient, requestIds[0], {
        from: user,
      })
      assert.emits(tx, 'Transfer', {
        from: user,
        to: recipient,
        tokenId: requestIds[0],
      })
      assert.equal(await withdrawalQueue.ownerOf(requestIds[0]), recipient)

      const batch = await withdrawalQueue.prefinalize([2], shareRate(1))
      await withdrawalQueue.finalize(2, shareRate(1), { from: daoAgent, value: batch.ethToLock })

      const claim_tx = await withdrawalQueue.methods['claimWithdrawal(uint256)'](requestIds[0], {
        from: recipient,
      })
      assert.emits(claim_tx, 'Transfer', {
        from: recipient,
        to: ZERO_ADDRESS,
        tokenId: requestIds[0],
      })
    })

    it("doesn't reverts when transfer to contract that not implements IERC721Receiver interface", async () => {
      assert.equal(await withdrawalQueue.ownerOf(requestIds[0]), user)
      const tx = await withdrawalQueue.transferFrom(user, steth.address, requestIds[0], {
        from: user,
      })
      assert.emits(tx, 'Transfer', {
        from: user,
        to: steth.address,
        tokenId: requestIds[0],
      })
      assert.equal(await withdrawalQueue.ownerOf(requestIds[0]), steth.address)
    })
  })

  context('mint', () => {
    it('should mint', async () => {
      const tx = await withdrawalQueue.requestWithdrawals([ETH(25), ETH(25)], user, { from: user })
      assert.emits(tx, 'Transfer', {
        from: ZERO_ADDRESS,
        to: user,
        tokenId: 1,
      })
      assert.emits(tx, 'Transfer', {
        from: ZERO_ADDRESS,
        to: user,
        tokenId: 2,
      })
      assert.equals(await withdrawalQueue.balanceOf(user), 2)
      assert.equals(await withdrawalQueue.ownerOf(1), user)
      assert.equals(await withdrawalQueue.tokenURI(1), '')
    })

    it('should mint with tokenURI', async () => {
      await withdrawalQueue.requestWithdrawals([ETH(25), ETH(25)], user, { from: user })
      await withdrawalQueue.setBaseURI('https://example.com', { from: tokenUriManager })

      assert.equals(await withdrawalQueue.balanceOf(user), 2)
      assert.equals(await withdrawalQueue.ownerOf(1), user)
      assert.equals(
        await withdrawalQueue.tokenURI(1),
        `https://example.com/1?requested=25000000000000000000&created_at=${
          (await withdrawalQueue.getWithdrawalStatus([1]))[0].timestamp
        }`
      )
    })

    it('should mint with nftDescriptor', async () => {
      const tx = await withdrawalQueue.requestWithdrawals([ETH(25), ETH(25)], user, { from: user })
      assert.emits(tx, 'Transfer', {
        from: ZERO_ADDRESS,
        to: user,
        tokenId: 1,
      })
      assert.emits(tx, 'Transfer', {
        from: ZERO_ADDRESS,
        to: user,
        tokenId: 2,
      })
      await withdrawalQueue.setNFTDescriptorAddress(nftDescriptor.address, { from: tokenUriManager })
      nftDescriptor.setBaseTokenURI('https://nftDescriptor.com/')

      assert.equals(await withdrawalQueue.balanceOf(user), 2)
      assert.equals(await withdrawalQueue.ownerOf(1), user)
      assert.equals(await withdrawalQueue.tokenURI(1), 'https://nftDescriptor.com/1')
    })

    it('should mint more after request', async () => {
      const tx1 = await withdrawalQueue.requestWithdrawals([ETH(25), ETH(25)], user, { from: user })
      assert.emits(tx1, 'Transfer', {
        from: ZERO_ADDRESS,
        to: user,
        tokenId: 1,
      })
      assert.emits(tx1, 'Transfer', {
        from: ZERO_ADDRESS,
        to: user,
        tokenId: 2,
      })
      assert.equals(await withdrawalQueue.balanceOf(user), 2)
      assert.equals(await withdrawalQueue.ownerOf(1), user)
      assert.equals(await withdrawalQueue.ownerOf(2), user)

      const tx2 = await withdrawalQueue.requestWithdrawals([ETH(25), ETH(25)], user, { from: user })
      assert.emits(tx2, 'Transfer', {
        from: ZERO_ADDRESS,
        to: user,
        tokenId: 3,
      })
      assert.emits(tx2, 'Transfer', {
        from: ZERO_ADDRESS,
        to: user,
        tokenId: 4,
      })
      assert.equals(await withdrawalQueue.balanceOf(user), 4)
      assert.equals(await withdrawalQueue.ownerOf(3), user)
      assert.equals(await withdrawalQueue.ownerOf(4), user)
    })
  })

  context('burn', () => {
    it('should burn', async () => {
      await withdrawalQueue.requestWithdrawals([ETH(25), ETH(25)], user, { from: user })

      assert.equals(await withdrawalQueue.balanceOf(user), 2)
      assert.equals(await withdrawalQueue.ownerOf(1), user)
      assert.equals(await withdrawalQueue.ownerOf(2), user)

      const batch = await withdrawalQueue.prefinalize.call([1], shareRate(1))
<<<<<<< HEAD
      await withdrawalQueue.finalize(1, shareRate(1), { from: daoAgent, value: batch.ethToLock })
      await withdrawalQueue.claimWithdrawal(1, { from: user })
=======
      await withdrawalQueue.finalize([1], shareRate(1), { from: daoAgent, value: batch.ethToLock })
      const tx = await withdrawalQueue.claimWithdrawal(1, { from: user })

      assert.emits(tx, 'Transfer', {
        from: user,
        to: ZERO_ADDRESS,
        tokenId: 1,
      })
>>>>>>> 95af00f3

      assert.equals(await withdrawalQueue.balanceOf(user), 1)
      assert.equals(await withdrawalQueue.ownerOf(2), user)
      await assert.reverts(withdrawalQueue.ownerOf(1), 'RequestAlreadyClaimed(1)')
    })

    it('revert on claim not owner', async () => {
      await withdrawalQueue.requestWithdrawals([ETH(25), ETH(25)], user, { from: user })

      assert.equals(await withdrawalQueue.balanceOf(user), 2)
      assert.equals(await withdrawalQueue.ownerOf(1), user)
      assert.equals(await withdrawalQueue.ownerOf(2), user)

      const batch = await withdrawalQueue.prefinalize.call([1], shareRate(1))
      await withdrawalQueue.finalize(1, shareRate(1), { from: daoAgent, value: batch.ethToLock })

      await assert.reverts(withdrawalQueue.claimWithdrawal(1, { from: stranger }), `NotOwner("${stranger}", "${user}")`)

      assert.equals(await withdrawalQueue.balanceOf(user), 2)
      assert.equals(await withdrawalQueue.ownerOf(1), user)
      assert.equals(await withdrawalQueue.ownerOf(2), user)
    })

    it('revert on claim not existing', async () => {
      await withdrawalQueue.requestWithdrawals([ETH(25), ETH(25)], user, { from: user })
      await assert.reverts(withdrawalQueue.claimWithdrawal(1, { from: user }), 'RequestNotFoundOrNotFinalized(1)')
    })

    it('should burn more after request', async () => {
      await withdrawalQueue.requestWithdrawals([ETH(25), ETH(25)], user, { from: user })
      assert.equals(await withdrawalQueue.balanceOf(user), 2)
      assert.equals(await withdrawalQueue.ownerOf(1), user)
      assert.equals(await withdrawalQueue.ownerOf(2), user)

      const batch = await withdrawalQueue.prefinalize.call([2], shareRate(1))
<<<<<<< HEAD
      await withdrawalQueue.finalize(2, shareRate(1), { from: daoAgent, value: batch.ethToLock })
      await withdrawalQueue.claimWithdrawal(1, { from: user })
=======
      await withdrawalQueue.finalize([2], shareRate(1), { from: daoAgent, value: batch.ethToLock })
      const tx1 = await withdrawalQueue.claimWithdrawal(1, { from: user })

      assert.emits(tx1, 'Transfer', {
        from: user,
        to: ZERO_ADDRESS,
        tokenId: 1,
      })
>>>>>>> 95af00f3

      assert.equals(await withdrawalQueue.balanceOf(user), 1)
      assert.equals(await withdrawalQueue.ownerOf(2), user)
      await assert.reverts(withdrawalQueue.ownerOf(1), 'RequestAlreadyClaimed(1)')

      const tx2 = await withdrawalQueue.claimWithdrawal(2, { from: user })

      assert.emits(tx2, 'Transfer', {
        from: user,
        to: ZERO_ADDRESS,
        tokenId: 2,
      })

      assert.equals(await withdrawalQueue.balanceOf(user), 0)
    })

    it('should burn after transfer', async () => {
      const mint_tx = await withdrawalQueue.requestWithdrawals([ETH(25), ETH(25)], user, { from: user })
      assert.emits(mint_tx, 'Transfer', {
        from: ZERO_ADDRESS,
        to: user,
        tokenId: 1,
      })
      assert.emits(mint_tx, 'Transfer', {
        from: ZERO_ADDRESS,
        to: user,
        tokenId: 2,
      })

      assert.equals(await withdrawalQueue.balanceOf(user), 2)
      assert.equals(await withdrawalQueue.ownerOf(1), user)
      assert.equals(await withdrawalQueue.ownerOf(2), user)

      const tx1 = await withdrawalQueue.transferFrom(user, stranger, 1, { from: user })
      assert.emits(tx1, 'Transfer', {
        from: user,
        to: stranger,
        tokenId: 1,
      })

      assert.equals(await withdrawalQueue.balanceOf(user), 1)
      assert.equals(await withdrawalQueue.ownerOf(2), user)
      assert.equals(await withdrawalQueue.ownerOf(1), stranger)

      const batch = await withdrawalQueue.prefinalize.call([2], shareRate(1))
<<<<<<< HEAD
      await withdrawalQueue.finalize(2, shareRate(1), { from: daoAgent, value: batch.ethToLock })
      await withdrawalQueue.claimWithdrawal(2, { from: user })
=======
      await withdrawalQueue.finalize([2], shareRate(1), { from: daoAgent, value: batch.ethToLock })
      const tx2 = await withdrawalQueue.claimWithdrawal(2, { from: user })
      assert.emits(tx2, 'Transfer', {
        from: user,
        to: ZERO_ADDRESS,
        tokenId: 2,
      })
>>>>>>> 95af00f3

      assert.equals(await withdrawalQueue.balanceOf(user), 0)
    })

    it('should revert on transfer himself', async () => {
      await withdrawalQueue.requestWithdrawals([ETH(25), ETH(25)], user, { from: user })
      assert.equals(await withdrawalQueue.balanceOf(user), 2)
      assert.equals(await withdrawalQueue.ownerOf(1), user)
      assert.equals(await withdrawalQueue.ownerOf(2), user)

      await assert.reverts(withdrawalQueue.transferFrom(user, user, 1, { from: user }), 'TransferToThemselves()')
    })

    it('should revert on transfer not owner', async () => {
      await withdrawalQueue.requestWithdrawals([ETH(25), ETH(25)], user, { from: user })
      assert.equals(await withdrawalQueue.balanceOf(user), 2)
      assert.equals(await withdrawalQueue.ownerOf(1), user)
      assert.equals(await withdrawalQueue.ownerOf(2), user)

      await assert.reverts(
        withdrawalQueue.transferFrom(user, stranger, 1, { from: stranger }),
        `NotOwnerOrApproved("${stranger}")`
      )
    })

    it('should burn after approve and transfer ', async () => {
      const mint_tx = await withdrawalQueue.requestWithdrawals([ETH(25), ETH(25), ETH(25)], user, { from: user })
      assert.emitsNumberOfEvents(mint_tx, 'Transfer', 3)

      assert.equals(await withdrawalQueue.balanceOf(user), 3)
      assert.equals(await withdrawalQueue.ownerOf(1), user)
      assert.equals(await withdrawalQueue.ownerOf(2), user)
      assert.equals(await withdrawalQueue.ownerOf(3), user)

      await withdrawalQueue.approve(stranger, 2, { from: user })
      await withdrawalQueue.approve(stranger, 3, { from: user })

      assert.equals(await withdrawalQueue.balanceOf(user), 3)
      assert.equals(await withdrawalQueue.ownerOf(1), user)
      assert.equals(await withdrawalQueue.ownerOf(2), user)
      assert.equals(await withdrawalQueue.ownerOf(3), user)

      const transfer_tx1 = await withdrawalQueue.transferFrom(user, stranger, 3, { from: stranger })
      assert.emitsNumberOfEvents(transfer_tx1, 'Transfer', 1)

      assert.equals(await withdrawalQueue.balanceOf(user), 2)
      assert.equals(await withdrawalQueue.balanceOf(stranger), 1)
      assert.equals(await withdrawalQueue.ownerOf(1), user)
      assert.equals(await withdrawalQueue.ownerOf(2), user)
      assert.equals(await withdrawalQueue.ownerOf(3), stranger)

      const batch = await withdrawalQueue.prefinalize.call([3], shareRate(1))
<<<<<<< HEAD
      await withdrawalQueue.finalize(3, shareRate(1), { from: daoAgent, value: batch.ethToLock })
      await withdrawalQueue.claimWithdrawal(1, { from: user })
      await withdrawalQueue.claimWithdrawal(3, { from: stranger })
=======
      await withdrawalQueue.finalize([3], shareRate(1), { from: daoAgent, value: batch.ethToLock })
      const claim_tx1 = await withdrawalQueue.claimWithdrawal(1, { from: user })
      assert.emitsNumberOfEvents(claim_tx1, 'Transfer', 1)

      const claim_tx2 = await withdrawalQueue.claimWithdrawal(3, { from: stranger })
      assert.emitsNumberOfEvents(claim_tx2, 'Transfer', 1)
>>>>>>> 95af00f3

      assert.equals(await withdrawalQueue.balanceOf(user), 1)
      assert.equals(await withdrawalQueue.balanceOf(stranger), 0)

      await assert.reverts(withdrawalQueue.claimWithdrawal(2, { from: stranger }), `NotOwner("${stranger}", "${user}")`)

      assert.equals(await withdrawalQueue.balanceOf(user), 1)
    })
  })
})<|MERGE_RESOLUTION|>--- conflicted
+++ resolved
@@ -705,11 +705,7 @@
       assert.equals(await withdrawalQueue.ownerOf(2), user)
 
       const batch = await withdrawalQueue.prefinalize.call([1], shareRate(1))
-<<<<<<< HEAD
       await withdrawalQueue.finalize(1, shareRate(1), { from: daoAgent, value: batch.ethToLock })
-      await withdrawalQueue.claimWithdrawal(1, { from: user })
-=======
-      await withdrawalQueue.finalize([1], shareRate(1), { from: daoAgent, value: batch.ethToLock })
       const tx = await withdrawalQueue.claimWithdrawal(1, { from: user })
 
       assert.emits(tx, 'Transfer', {
@@ -717,7 +713,6 @@
         to: ZERO_ADDRESS,
         tokenId: 1,
       })
->>>>>>> 95af00f3
 
       assert.equals(await withdrawalQueue.balanceOf(user), 1)
       assert.equals(await withdrawalQueue.ownerOf(2), user)
@@ -753,11 +748,7 @@
       assert.equals(await withdrawalQueue.ownerOf(2), user)
 
       const batch = await withdrawalQueue.prefinalize.call([2], shareRate(1))
-<<<<<<< HEAD
       await withdrawalQueue.finalize(2, shareRate(1), { from: daoAgent, value: batch.ethToLock })
-      await withdrawalQueue.claimWithdrawal(1, { from: user })
-=======
-      await withdrawalQueue.finalize([2], shareRate(1), { from: daoAgent, value: batch.ethToLock })
       const tx1 = await withdrawalQueue.claimWithdrawal(1, { from: user })
 
       assert.emits(tx1, 'Transfer', {
@@ -765,7 +756,6 @@
         to: ZERO_ADDRESS,
         tokenId: 1,
       })
->>>>>>> 95af00f3
 
       assert.equals(await withdrawalQueue.balanceOf(user), 1)
       assert.equals(await withdrawalQueue.ownerOf(2), user)
@@ -811,18 +801,13 @@
       assert.equals(await withdrawalQueue.ownerOf(1), stranger)
 
       const batch = await withdrawalQueue.prefinalize.call([2], shareRate(1))
-<<<<<<< HEAD
       await withdrawalQueue.finalize(2, shareRate(1), { from: daoAgent, value: batch.ethToLock })
-      await withdrawalQueue.claimWithdrawal(2, { from: user })
-=======
-      await withdrawalQueue.finalize([2], shareRate(1), { from: daoAgent, value: batch.ethToLock })
       const tx2 = await withdrawalQueue.claimWithdrawal(2, { from: user })
       assert.emits(tx2, 'Transfer', {
         from: user,
         to: ZERO_ADDRESS,
         tokenId: 2,
       })
->>>>>>> 95af00f3
 
       assert.equals(await withdrawalQueue.balanceOf(user), 0)
     })
@@ -875,18 +860,12 @@
       assert.equals(await withdrawalQueue.ownerOf(3), stranger)
 
       const batch = await withdrawalQueue.prefinalize.call([3], shareRate(1))
-<<<<<<< HEAD
       await withdrawalQueue.finalize(3, shareRate(1), { from: daoAgent, value: batch.ethToLock })
-      await withdrawalQueue.claimWithdrawal(1, { from: user })
-      await withdrawalQueue.claimWithdrawal(3, { from: stranger })
-=======
-      await withdrawalQueue.finalize([3], shareRate(1), { from: daoAgent, value: batch.ethToLock })
       const claim_tx1 = await withdrawalQueue.claimWithdrawal(1, { from: user })
       assert.emitsNumberOfEvents(claim_tx1, 'Transfer', 1)
 
       const claim_tx2 = await withdrawalQueue.claimWithdrawal(3, { from: stranger })
       assert.emitsNumberOfEvents(claim_tx2, 'Transfer', 1)
->>>>>>> 95af00f3
 
       assert.equals(await withdrawalQueue.balanceOf(user), 1)
       assert.equals(await withdrawalQueue.balanceOf(stranger), 0)
