<<<<<<< HEAD
const hre = require('hardhat')
=======
const { ethers, contract, web3, artifacts } = require('hardhat')
>>>>>>> b6093065

const { MaxUint256 } = require('@ethersproject/constants')
const { assert } = require('../../helpers/assert')
const { EvmSnapshot } = require('../../helpers/blockchain')

const { deployHashConsensus, EPOCHS_PER_FRAME, CONSENSUS_VERSION } = require('./hash-consensus-deploy.test')

const MockReportProcessor = artifacts.require('MockReportProcessor')

contract('HashConsensus', ([admin, account1, account2, member1, member2]) => {
  let consensus = null
  let reportProcessor = null
  let snapshot = null
  let reportProcessor2 = null

  const manageMembersAndQuorumRoleKeccak156 = web3.utils.keccak256('MANAGE_MEMBERS_AND_QUORUM_ROLE')
  const disableConsensusRoleKeccak156 = web3.utils.keccak256('DISABLE_CONSENSUS_ROLE')
  const manageFrameConfigRoleKeccak156 = web3.utils.keccak256('MANAGE_FRAME_CONFIG_ROLE')
  const manageReportProcessorRoleKeccak156 = web3.utils.keccak256('MANAGE_REPORT_PROCESSOR_ROLE')
  const manageFastLineConfigRoleKeccak156 = web3.utils.keccak256('MANAGE_FAST_LANE_CONFIG_ROLE')

  const deploy = async (options = undefined) => {
    const deployed = await deployHashConsensus(admin, options)
    consensus = deployed.consensus
    reportProcessor = deployed.reportProcessor

    reportProcessor2 = await MockReportProcessor.new(CONSENSUS_VERSION, { from: admin })

<<<<<<< HEAD
    snapshot = new EvmSnapshot(hre.ethers.provider)
=======
    snapshot = new EvmSnapshot(ethers.provider)
>>>>>>> b6093065
    await snapshot.make()
  }

  context('deploying', () => {
    before(deploy)

    it('deploying hash consensus', async () => {
      assert.isNotNull(consensus)
      assert.isNotNull(reportProcessor)
    })
  })

  afterEach(async () => {
    await snapshot.rollback()
  })

  context('MANAGE_MEMBERS_AND_QUORUM_ROLE', () => {
    context('addMember', () => {
      it('should revert without MANAGE_MEMBERS_AND_QUORUM_ROLE role', async () => {
        await assert.revertsOZAccessControl(
          consensus.addMember(member1, 2, { from: account1 }),
          account1,
          'MANAGE_MEMBERS_AND_QUORUM_ROLE'
        )
        assert.equal(await consensus.getIsMember(member1), false)
        assert.equals(await consensus.getQuorum(), 0)
      })

      it('should allow calling from a possessor of MANAGE_MEMBERS_AND_QUORUM_ROLE role', async () => {
        await consensus.grantRole(manageMembersAndQuorumRoleKeccak156, account2)
        await consensus.addMember(member2, 1, { from: account2 })

        assert.equal(await consensus.getIsMember(member2), true)
        assert.equals(await consensus.getQuorum(), 1)
      })
    })

    context('removeMember', () => {
      it('should revert without MANAGE_MEMBERS_AND_QUORUM_ROLE role', async () => {
        await assert.revertsOZAccessControl(
          consensus.removeMember(member1, 2, { from: account1 }),
          account1,
          'MANAGE_MEMBERS_AND_QUORUM_ROLE'
        )
        assert.equal(await consensus.getIsMember(member1), false)
        assert.equals(await consensus.getQuorum(), 0)
      })

      it('should allow calling from a possessor of MANAGE_MEMBERS_AND_QUORUM_ROLE role', async () => {
        await consensus.grantRole(manageMembersAndQuorumRoleKeccak156, account2)
        await consensus.addMember(member2, 1, { from: account2 })
        assert.equal(await consensus.getIsMember(member2), true)

        await consensus.removeMember(member2, 1, { from: account2 })
        assert.equal(await consensus.getIsMember(member2), false)

        assert.equals(await consensus.getQuorum(), 1)
      })
    })

    context('setQuorum', () => {
      it('should revert without MANAGE_MEMBERS_AND_QUORUM_ROLE role', async () => {
        await assert.revertsOZAccessControl(
          consensus.setQuorum(1, { from: account1 }),
          account1,
          'MANAGE_MEMBERS_AND_QUORUM_ROLE'
        )
        assert.equals(await consensus.getQuorum(), 0)
      })

      it('should allow calling from a possessor of MANAGE_MEMBERS_AND_QUORUM_ROLE role', async () => {
        await consensus.grantRole(manageMembersAndQuorumRoleKeccak156, account2)
        await consensus.setQuorum(1, { from: account2 })

        assert.equals(await consensus.getQuorum(), 1)
      })
    })

    context('disableConsensus', () => {
      it('should revert without MANAGE_MEMBERS_AND_QUORUM_ROLE role', async () => {
        await assert.revertsOZAccessControl(
          consensus.disableConsensus({ from: account1 }),
          account1,
          'DISABLE_CONSENSUS_ROLE'
        )
        assert.equals(await consensus.getQuorum(), 0)
      })
    })
  })

  context('DISABLE_CONSENSUS_ROLE', () => {
    context('setQuorum', () => {
      it('should revert without DISABLE_CONSENSUS_ROLE role', async () => {
        await assert.revertsOZAccessControl(
          consensus.setQuorum(MaxUint256, { from: account1 }),
          account1,
          'DISABLE_CONSENSUS_ROLE'
        )
        assert.equals(await consensus.getQuorum(), 0)
      })

      it('should allow calling from a possessor of DISABLE_CONSENSUS_ROLE role', async () => {
        await consensus.grantRole(disableConsensusRoleKeccak156, account2)
        await consensus.setQuorum(MaxUint256, { from: account2 })

        assert.equals(await consensus.getQuorum(), MaxUint256)
      })
    })

    context('disableConsensus', () => {
      it('should revert without DISABLE_CONSENSUS_ROLE role', async () => {
        await assert.revertsOZAccessControl(
          consensus.disableConsensus({ from: account1 }),
          account1,
          'DISABLE_CONSENSUS_ROLE'
        )
        assert.equals(await consensus.getQuorum(), 0)
      })

      it('should allow calling from a possessor of DISABLE_CONSENSUS_ROLE role', async () => {
        await consensus.grantRole(disableConsensusRoleKeccak156, account2)
        await consensus.disableConsensus({ from: account2 })

        assert.equals(await consensus.getQuorum(), MaxUint256)
      })
    })
  })

  context('MANAGE_FRAME_CONFIG_ROLE', () => {
    context('setFrameConfig', () => {
      it('should revert without MANAGE_FRAME_CONFIG_ROLE role', async () => {
        await assert.revertsOZAccessControl(
          consensus.setFrameConfig(5, 0, { from: account1 }),
          account1,
          'MANAGE_FRAME_CONFIG_ROLE'
        )
        assert.equals((await consensus.getFrameConfig()).epochsPerFrame, EPOCHS_PER_FRAME)
      })

      it('should allow calling from a possessor of MANAGE_FRAME_CONFIG_ROLE role', async () => {
        await consensus.grantRole(manageFrameConfigRoleKeccak156, account2)
        await consensus.setFrameConfig(5, 0, { from: account2 })

        assert.equals((await consensus.getFrameConfig()).epochsPerFrame, 5)
      })
    })
  })

  context('MANAGE_REPORT_PROCESSOR_ROLE', () => {
    context('setReportProcessor', async () => {
      it('should revert without MANAGE_REPORT_PROCESSOR_ROLE role', async () => {
        await assert.revertsOZAccessControl(
          consensus.setReportProcessor(reportProcessor2.address, { from: account1 }),
          account1,
          'MANAGE_REPORT_PROCESSOR_ROLE'
        )
      })

      it('should allow calling from a possessor of MANAGE_REPORT_PROCESSOR_ROLE role', async () => {
        await consensus.grantRole(manageReportProcessorRoleKeccak156, account2)
        await consensus.setReportProcessor(reportProcessor2.address, { from: account2 })

        assert.equals(await consensus.getReportProcessor(), reportProcessor2.address)
      })
    })
  })

  context('MANAGE_FAST_LANE_CONFIG_ROLE', () => {
    context('setFastLaneLengthSlots', () => {
      it('should revert without MANAGE_FAST_LANE_CONFIG_ROLE role', async () => {
        await assert.revertsOZAccessControl(
          consensus.setFastLaneLengthSlots(5, { from: account1 }),
          account1,
          'MANAGE_FAST_LANE_CONFIG_ROLE'
        )
      })

      it('should allow calling from a possessor of MANAGE_FAST_LANE_CONFIG_ROLE role', async () => {
        await consensus.grantRole(manageFastLineConfigRoleKeccak156, account2)
        await consensus.setFastLaneLengthSlots(64, { from: account2 })

        assert.equals((await consensus.getFrameConfig()).fastLaneLengthSlots, 64)
      })
    })
  })
})<|MERGE_RESOLUTION|>--- conflicted
+++ resolved
@@ -1,8 +1,4 @@
-<<<<<<< HEAD
-const hre = require('hardhat')
-=======
 const { ethers, contract, web3, artifacts } = require('hardhat')
->>>>>>> b6093065
 
 const { MaxUint256 } = require('@ethersproject/constants')
 const { assert } = require('../../helpers/assert')
@@ -31,11 +27,7 @@
 
     reportProcessor2 = await MockReportProcessor.new(CONSENSUS_VERSION, { from: admin })
 
-<<<<<<< HEAD
-    snapshot = new EvmSnapshot(hre.ethers.provider)
-=======
     snapshot = new EvmSnapshot(ethers.provider)
->>>>>>> b6093065
     await snapshot.make()
   }
 
