--- conflicted
+++ resolved
@@ -55,11 +55,7 @@
       withdrawalVaultBalance: e18(1),
       elRewardsVaultBalance: e18(2),
       sharesRequestedToBurn: e18(3),
-<<<<<<< HEAD
       withdrawalFinalizationBatches: [1],
-=======
-      lastFinalizableWithdrawalRequestId: 1,
->>>>>>> e579c0e1
       simulatedShareRate: e27(1),
       isBunkerMode: true,
       extraDataFormat: emptyExtraData ? EXTRA_DATA_FORMAT_EMPTY : EXTRA_DATA_FORMAT_LIST,
