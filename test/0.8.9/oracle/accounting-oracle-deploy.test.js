const { BN } = require('bn.js')
const { assert } = require('chai')
const { assertBn, assertEvent, assertAmountOfEvents } = require('@aragon/contract-helpers-test/src/asserts')
const { assertRevert } = require('../../helpers/assertThrow')
const { processNamedTuple } = require('../../helpers/utils')
const { ZERO_ADDRESS, bn } = require('@aragon/contract-helpers-test')

const {
  SLOTS_PER_EPOCH, SECONDS_PER_SLOT, GENESIS_TIME, SECONDS_PER_EPOCH,
  EPOCHS_PER_FRAME, SLOTS_PER_FRAME, SECONDS_PER_FRAME,
  computeSlotAt, computeEpochAt, computeEpochFirstSlotAt,
  computeEpochFirstSlot, computeTimestampAtSlot, computeTimestampAtEpoch,
  ZERO_HASH, HASH_1, HASH_2, HASH_3, HASH_4, HASH_5, CONSENSUS_VERSION,
  deployHashConsensus } = require('./hash-consensus-deploy.test')

const AccountingOracle = artifacts.require('AccountingOracleTimeTravellable')
const MockLidoLocator = artifacts.require('MockLidoLocatorForOracles')
const MockLido = artifacts.require('MockLidoForAccountingOracle')
const MockStakingRouter = artifacts.require('MockStakingRouterForAccountingOracle')
const MockWithdrawalQueue = artifacts.require('MockWithdrawalQueueForAccountingOracle')
const MockLegacyOracle = artifacts.require('MockLegacyOracle')

const V1_ORACLE_LAST_COMPLETED_EPOCH = 2 * EPOCHS_PER_FRAME
const V1_ORACLE_LAST_REPORT_SLOT = V1_ORACLE_LAST_COMPLETED_EPOCH * SLOTS_PER_EPOCH

const MAX_EXITED_VALS_PER_HOUR = 10
const MAX_EXITED_VALS_PER_DAY = 24 * MAX_EXITED_VALS_PER_HOUR
const MAX_EXTRA_DATA_LIST_LEN = 15

const EXTRA_DATA_FORMAT_LIST = 0

const EXTRA_DATA_TYPE_STUCK_VALIDATORS = 0
const EXTRA_DATA_TYPE_EXITED_VALIDATORS = 1


function getReportDataItems(r) {
  return [
    r.consensusVersion, +r.refSlot, r.numValidators, r.clBalanceGwei, r.stakingModuleIdsWithNewlyExitedValidators,
    r.numExitedValidatorsByStakingModule, r.withdrawalVaultBalance, r.elRewardsVaultBalance,
    r.lastWithdrawalRequestIdToFinalize, r.finalizationShareRate, r.isBunkerMode, r.extraDataFormat,
    r.extraDataHash, r.extraDataItemsCount,
  ]
}

function calcReportDataHash(reportItems) {
  const data = web3.eth.abi.encodeParameters(
    ['(uint256,uint256,uint256,uint256,uint256[],uint256[],uint256,uint256,uint256,uint256,bool,uint256,bytes32,uint256)'],
    [reportItems]
  )
  // const toS = x => Array.isArray(x) ? `[${x.map(toS)}]` : `${x}`
  // console.log(toS(reportItems))
  // console.log(data)
  return web3.utils.keccak256(data)
}

function encodeExtraDataItem(itemIndex, itemType, moduleId, nodeOperatorId, keysCount) {
  return '0x' + new BN(keysCount)
    .add(new BN(nodeOperatorId).shln(8 * 16))
    .add(new BN(moduleId).shln(8 * (16 + 8)))
    .add(new BN(itemType).shln(8 * (16 + 8 + 3)))
    .add(new BN(itemIndex).shln(8 * (16 + 8 + 3 + 2)))
    .toString(16, 64)
}

function encodeExtraDataItems({ stuckKeys, exitedKeys }) {
  const data = []
  let itemType = EXTRA_DATA_TYPE_STUCK_VALIDATORS

  for (let i = 0; i < stuckKeys.length; ++i) {
    const item = stuckKeys[i]
    data.push(encodeExtraDataItem(data.length, itemType, item.moduleId, item.nodeOpId, item.keysCount))
  }

  itemType = EXTRA_DATA_TYPE_EXITED_VALIDATORS

  for (let i = 0; i < exitedKeys.length; ++i) {
    const item = exitedKeys[i]
    data.push(encodeExtraDataItem(data.length, itemType, item.moduleId, item.nodeOpId, item.keysCount))
  }

  return data
}

function calcExtraDataHash(extraDataItems) {
  const data = '0x' + extraDataItems.map(s => s.substr(2)).join('')
  return web3.utils.keccak256(data)
}


module.exports = {
  SLOTS_PER_EPOCH, SECONDS_PER_SLOT, GENESIS_TIME, SECONDS_PER_EPOCH,
  EPOCHS_PER_FRAME, SLOTS_PER_FRAME, SECONDS_PER_FRAME,
  ZERO_HASH, HASH_1, HASH_2, HASH_3, HASH_4, HASH_5,
  computeSlotAt, computeEpochAt, computeEpochFirstSlotAt,
  computeEpochFirstSlot, computeTimestampAtSlot, computeTimestampAtEpoch,
  ZERO_HASH, CONSENSUS_VERSION,
  V1_ORACLE_LAST_COMPLETED_EPOCH, V1_ORACLE_LAST_REPORT_SLOT,
  MAX_EXITED_VALS_PER_HOUR, MAX_EXITED_VALS_PER_DAY, MAX_EXTRA_DATA_LIST_LEN,
  EXTRA_DATA_FORMAT_LIST, EXTRA_DATA_TYPE_STUCK_VALIDATORS, EXTRA_DATA_TYPE_EXITED_VALIDATORS,
  deployAndConfigureAccountingOracle, deployAccountingOracleSetup, initAccountingOracle,
  deployMockLegacyOracle, deployMockLidoAndStakingRouter,
  getReportDataItems, calcReportDataHash, encodeExtraDataItem, encodeExtraDataItems,
  calcExtraDataHash,
}


async function deployMockLegacyOracle({
  epochsPerFrame = EPOCHS_PER_FRAME,
  slotsPerEpoch = SLOTS_PER_EPOCH,
  secondsPerSlot = SECONDS_PER_SLOT,
  genesisTime = GENESIS_TIME,
  lastCompletedEpochId = V1_ORACLE_LAST_COMPLETED_EPOCH
} = {}) {
  const legacyOracle = await MockLegacyOracle.new()
  await legacyOracle.setParams(epochsPerFrame, slotsPerEpoch, secondsPerSlot, genesisTime, lastCompletedEpochId)
  return legacyOracle
}

async function deployMockLidoAndStakingRouter() {
  const stakingRouter = await MockStakingRouter.new()
  const withdrawalQueue = await MockWithdrawalQueue.new()
  const lido = await MockLido.new()
  const locator = await MockLidoLocator.new(
    lido.address, stakingRouter.address, withdrawalQueue.address, ZERO_ADDRESS
  )
  return {lido, stakingRouter, withdrawalQueue, locator}
}

async function deployAccountingOracleSetup(admin, {
  initialEpoch = null,
  epochsPerFrame = EPOCHS_PER_FRAME,
  slotsPerEpoch = SLOTS_PER_EPOCH,
  secondsPerSlot = SECONDS_PER_SLOT,
  genesisTime = GENESIS_TIME,
  getLidoAndStakingRouter = deployMockLidoAndStakingRouter,
  getLegacyOracle = deployMockLegacyOracle,
} = {}) {
  const {lido, stakingRouter, withdrawalQueue, locator} = await getLidoAndStakingRouter()
  const legacyOracle = await getLegacyOracle()

  if (initialEpoch == null) {
    initialEpoch = +await legacyOracle.getLastCompletedEpochId() + epochsPerFrame
  }

<<<<<<< HEAD
  const oracle = await AccountingOracle.new(locator.address, secondsPerSlot, genesisTime, {from: admin})
=======
  const oracle = await AccountingOracle.new(lido.address, secondsPerSlot, genesisTime, {from: admin})
>>>>>>> 516181d8

  const {consensus} = await deployHashConsensus(admin, {
    reportProcessor: oracle,
    epochsPerFrame,
    slotsPerEpoch,
    secondsPerSlot,
    genesisTime,
    initialEpoch
  })

  // pretend we're at the first slot of the initial frame's epoch
  await consensus.setTime(genesisTime + initialEpoch * slotsPerEpoch * secondsPerSlot)

  return {lido, stakingRouter, withdrawalQueue, locator, legacyOracle, oracle, consensus}
}

async function initAccountingOracle({
  admin,
  oracle,
  consensus,
  legacyOracle,
  dataSubmitter = null,
  consensusVersion = CONSENSUS_VERSION,
  maxExitedValidatorsPerDay = MAX_EXITED_VALS_PER_DAY,
  maxExtraDataListItemsCount = MAX_EXTRA_DATA_LIST_LEN,
}) {
  const initTx = await oracle.initialize(
    admin,
    consensus.address,
    consensusVersion,
    legacyOracle.address,
    maxExitedValidatorsPerDay,
    maxExtraDataListItemsCount,
    {from: admin}
  )

  await oracle.grantRole(await oracle.MANAGE_CONSENSUS_CONTRACT_ROLE(), admin, {from: admin})
  await oracle.grantRole(await oracle.MANAGE_CONSENSUS_VERSION_ROLE(), admin, {from: admin})
  await oracle.grantRole(await oracle.MANAGE_DATA_BOUNDARIES_ROLE(), admin, {from: admin})

  if (dataSubmitter != null) {
    await oracle.grantRole(await oracle.SUBMIT_DATA_ROLE(), dataSubmitter, {from: admin})
  }

  assert.equal(+await oracle.EXTRA_DATA_FORMAT_LIST(), EXTRA_DATA_FORMAT_LIST)
  assert.equal(+await oracle.EXTRA_DATA_TYPE_STUCK_VALIDATORS(), EXTRA_DATA_TYPE_STUCK_VALIDATORS)
  assert.equal(+await oracle.EXTRA_DATA_TYPE_EXITED_VALIDATORS(), EXTRA_DATA_TYPE_EXITED_VALIDATORS)

  return initTx
}

async function deployAndConfigureAccountingOracle(admin) {
  const deployed = await deployAccountingOracleSetup(admin)
  const initTx = await initAccountingOracle({admin, ...deployed})
  return {...deployed, initTx}
}


contract('AccountingOracle', ([admin, member1]) => {
  let consensus
  let oracle
  let mockLido
  let mockStakingRouter
  let mockWithdrawalQueue
  let legacyOracle

  context('Deployment and initial configuration', () => {

    it('init fails if the chain config is different from the one of the legacy oracle', async () => {
      let deployed = await deployAccountingOracleSetup(admin, {
        getLegacyOracle: () => deployMockLegacyOracle({slotsPerEpoch: SLOTS_PER_EPOCH + 1})
      })
      await assertRevert(initAccountingOracle({admin, ...deployed}), 'IncorrectOracleMigration(0)')

      deployed = await deployAccountingOracleSetup(admin, {
        getLegacyOracle: () => deployMockLegacyOracle({secondsPerSlot: SECONDS_PER_SLOT + 1})
      })
      await assertRevert(initAccountingOracle({admin, ...deployed}), 'IncorrectOracleMigration(0)')

      deployed = await deployAccountingOracleSetup(admin, {
        getLegacyOracle: () => deployMockLegacyOracle({genesisTime: GENESIS_TIME + 1})
      })
      await assertRevert(initAccountingOracle({admin, ...deployed}), 'IncorrectOracleMigration(0)')
    })

    it('init fails if the frame size is different from the one of the legacy oracle', async () => {
      const deployed = await deployAccountingOracleSetup(admin, {
        getLegacyOracle: () => deployMockLegacyOracle({epochsPerFrame: EPOCHS_PER_FRAME - 1})
      })
      await assertRevert(initAccountingOracle({admin, ...deployed}), 'IncorrectOracleMigration(1)')
    })

    it(`init fails if the initial epoch of the new oracle is not the next frame's first epoch`,
      async () =>
    {
      const deployed = await deployAccountingOracleSetup(admin, {initialEpoch: 3 + 10 * EPOCHS_PER_FRAME})

      await deployed.legacyOracle.setLastCompletedEpochId(3 + 11 * EPOCHS_PER_FRAME)
      await assertRevert(initAccountingOracle({admin, ...deployed}), 'IncorrectOracleMigration(2)')

      await deployed.legacyOracle.setLastCompletedEpochId(3 + 10 * EPOCHS_PER_FRAME)
      await assertRevert(initAccountingOracle({admin, ...deployed}), 'IncorrectOracleMigration(2)')

      await deployed.legacyOracle.setLastCompletedEpochId(3 + 9 * EPOCHS_PER_FRAME + 1)
      await assertRevert(initAccountingOracle({admin, ...deployed}), 'IncorrectOracleMigration(2)')
    })

    it('deployment and init finishes successfully otherwise', async () => {
      const deployed = await deployAccountingOracleSetup(admin, {initialEpoch: 3 + 10 * EPOCHS_PER_FRAME})
      await deployed.legacyOracle.setLastCompletedEpochId(3 + 9 * EPOCHS_PER_FRAME)
      await initAccountingOracle({admin, ...deployed})
    })

    it('deployment and init finishes successfully (default setup)', async () => {
      const deployed = await deployAndConfigureAccountingOracle(admin)
      consensus = deployed.consensus
      oracle = deployed.oracle
      mockLido = deployed.lido
      mockStakingRouter = deployed.stakingRouter
      mockWithdrawalQueue = deployed.withdrawalQueue
      legacyOracle = deployed.legacyOracle
    })

    it('mock setup is correct', async () => {
      // check the mock time-travellable setup
      const time1 = +await consensus.getTime()
      assert.equal(+await oracle.getTime(), time1)

      await consensus.advanceTimeBy(SECONDS_PER_SLOT)

      const time2 = +await consensus.getTime()
      assert.equal(time2, time1 + SECONDS_PER_SLOT)
      assert.equal(+await oracle.getTime(), time2)

      const handleOracleReportCallData = await mockLido.getLastCall_handleOracleReport()
      assert.equal(+handleOracleReportCallData.callCount, 0)

      const updateExitedKeysByModuleCallData =
        await mockStakingRouter.getLastCall_updateExitedKeysByModule()
      assert.equal(+updateExitedKeysByModuleCallData.callCount, 0)

      assert.equal(+await mockStakingRouter.getTotalCalls_reportExitedKeysByNodeOperator(), 0)
      assert.equal(+await mockStakingRouter.getTotalCalls_reportStuckKeysByNodeOperator(), 0)

      const updateBunkerModeLastCall = await mockWithdrawalQueue.lastCall__updateBunkerMode()
      assert.equal(+updateBunkerModeLastCall.callCount, 0)
    })

    it('the initial reference slot is greater than the last one of the legacy oracle', async () => {
      const legacyRefSlot = +await legacyOracle.getLastCompletedEpochId() * SLOTS_PER_EPOCH
      assert.isAbove(+(await consensus.getCurrentFrame()).refSlot, legacyRefSlot)
    })

    it('initial configuration is correct', async () => {
      assert.equal(await oracle.getConsensusContract(), consensus.address)
      assert.equal(+await oracle.getConsensusVersion(), CONSENSUS_VERSION)
      assert.equal(await oracle.LIDO(), mockLido.address)
      assert.equal(+await oracle.SECONDS_PER_SLOT(), SECONDS_PER_SLOT)

      const dataBoundaries = await oracle.getDataBoundaries()
      assert.equal(+dataBoundaries.maxExitedValidatorsPerDay, MAX_EXITED_VALS_PER_DAY)
      assert.equal(+dataBoundaries.maxExtraDataListItemsCount, MAX_EXTRA_DATA_LIST_LEN)
    })
  })
})<|MERGE_RESOLUTION|>--- conflicted
+++ resolved
@@ -142,11 +142,7 @@
     initialEpoch = +await legacyOracle.getLastCompletedEpochId() + epochsPerFrame
   }
 
-<<<<<<< HEAD
   const oracle = await AccountingOracle.new(locator.address, secondsPerSlot, genesisTime, {from: admin})
-=======
-  const oracle = await AccountingOracle.new(lido.address, secondsPerSlot, genesisTime, {from: admin})
->>>>>>> 516181d8
 
   const {consensus} = await deployHashConsensus(admin, {
     reportProcessor: oracle,
