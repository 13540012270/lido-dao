const { contract } = require('hardhat')

const { assert } = require('../helpers/assert')
const { e9 } = require('../helpers/utils')

const {
  deployAccountingOracleSetup,
  configureAccountingOracleSetup,
  getInitialFrameStartTime,
  deployMockLegacyOracle,
  CONSENSUS_VERSION,
  ZERO_HASH,
  getAccountingReportDataItems,
  calcAccountingReportDataHash,
} = require('../0.8.9/oracle/accounting-oracle-deploy.test')

const SLOTS_PER_EPOCH = 32
const SECONDS_PER_SLOT = 12
const GENESIS_TIME = 1606824000
const EPOCHS_PER_FRAME = 225

contract('AccountingOracle', ([voting, malicious1, malicious2, member1, member2, member3]) => {
  let lido, consensus, oracle

  const GOOD_DATA = {
    consensusVersion: CONSENSUS_VERSION,
    numValidators: 10,
    clBalanceGwei: 32,
    stakingModuleIdsWithNewlyExitedValidators: [],
    numExitedValidatorsByStakingModule: [],
    withdrawalVaultBalance: 0,
    elRewardsVaultBalance: 0,
    sharesRequestedToBurn: 0,
<<<<<<< HEAD
    withdrawalFinalizationBatches: [],
=======
    lastFinalizableWithdrawalRequestId: 0,
>>>>>>> e579c0e1
    simulatedShareRate: 0,
    isBunkerMode: false,
    extraDataFormat: 0,
    extraDataHash: ZERO_HASH,
    extraDataItemsCount: 0,
  }

  const BAD_DATA = {
    ...GOOD_DATA,
    clBalanceGwei: 42,
    numValidators: 42,
  }

  beforeEach('deploy dao and app', async () => {
    const timeConfig = {
      epochsPerFrame: EPOCHS_PER_FRAME,
      slotsPerEpoch: SLOTS_PER_EPOCH,
      secondsPerSlot: SECONDS_PER_SLOT,
      genesisTime: GENESIS_TIME,
    }

    const deployed = await deployAccountingOracleSetup(voting, {
      ...timeConfig,
      getLegacyOracle: () => deployMockLegacyOracle({ ...timeConfig, lastCompletedEpochId: 0 }),
    })

    lido = deployed.lido
    consensus = deployed.consensus
    oracle = deployed.oracle

    await configureAccountingOracleSetup({ ...deployed, admin: voting })
    await consensus.setTime(await getInitialFrameStartTime(consensus))

    await consensus.addMember(member1, 4, { from: voting })
    await consensus.addMember(member2, 4, { from: voting })
  })

  it('oracle contract handles changing the oracles during epoch', async () => {
    const { refSlot } = await consensus.getCurrentFrame()

    await consensus.addMember(malicious1, 4, { from: voting })
    await consensus.addMember(malicious2, 4, { from: voting })

    const goodDataItems = getAccountingReportDataItems({ ...GOOD_DATA, refSlot })
    const badDataItems = getAccountingReportDataItems({ ...BAD_DATA, refSlot })
    const goodDataHash = calcAccountingReportDataHash(goodDataItems)
    const badDataHash = calcAccountingReportDataHash(badDataItems)

    await consensus.submitReport(refSlot, badDataHash, CONSENSUS_VERSION, { from: malicious1 })
    await consensus.submitReport(refSlot, badDataHash, CONSENSUS_VERSION, { from: malicious2 })
    await consensus.submitReport(refSlot, goodDataHash, CONSENSUS_VERSION, { from: member1 })
    await consensus.submitReport(refSlot, goodDataHash, CONSENSUS_VERSION, { from: member2 })

    await consensus.removeMember(malicious1, 3, { from: voting })
    await consensus.removeMember(malicious2, 3, { from: voting })
    await consensus.addMember(member3, 3, { from: voting })

    let tx = await consensus.submitReport(refSlot, goodDataHash, CONSENSUS_VERSION, { from: member3 })

    assert.emits(tx, 'ConsensusReached', {
      refSlot: +refSlot,
      report: goodDataHash,
      support: 3,
    })

    tx = await oracle.submitReportData(goodDataItems, await oracle.getContractVersion(), { from: member3 })

    assert.emits(tx, 'ProcessingStarted', { refSlot: +refSlot })

    const lastHandleOracleReportCall = await lido.getLastCall_handleOracleReport()
    assert.equals(lastHandleOracleReportCall.clBalance, e9(GOOD_DATA.clBalanceGwei))
    assert.equals(lastHandleOracleReportCall.numValidators, GOOD_DATA.numValidators)
  })
})<|MERGE_RESOLUTION|>--- conflicted
+++ resolved
@@ -31,11 +31,7 @@
     withdrawalVaultBalance: 0,
     elRewardsVaultBalance: 0,
     sharesRequestedToBurn: 0,
-<<<<<<< HEAD
     withdrawalFinalizationBatches: [],
-=======
-    lastFinalizableWithdrawalRequestId: 0,
->>>>>>> e579c0e1
     simulatedShareRate: 0,
     isBunkerMode: false,
     extraDataFormat: 0,
