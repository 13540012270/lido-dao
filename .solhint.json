--- conflicted
+++ resolved
@@ -1,12 +1,6 @@
 {
   "extends": "solhint:recommended",
-<<<<<<< HEAD
-  "plugins": [
-    "lido"
-  ],
-=======
   "plugins": ["lido"],
->>>>>>> 64661e9e
   "rules": {
     "no-inline-assembly": "off",
     "var-name-mixedcase": "off",
@@ -17,10 +11,6 @@
     "lido/fixed-compiler-version": "error",
     "visibility-modifier-order": "error",
     "no-unused-vars": "error",
-<<<<<<< HEAD
-    "func-visibility": ["warn",{"ignoreConstructors":true}]
-=======
     "func-visibility": ["warn", { "ignoreConstructors": true }]
->>>>>>> 64661e9e
   }
 }