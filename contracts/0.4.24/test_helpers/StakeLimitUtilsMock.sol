--- conflicted
+++ resolved
@@ -55,21 +55,13 @@
         return STAKE_LIMIT_POSITION.getStorageStakeLimitStruct().isStakingPaused();
     }
 
-<<<<<<< HEAD
-    function isStakingLimitApplied(uint256 _slotValue) public view returns(bool) {
+    function isStakingLimitSet(uint256 _slotValue) public view returns(bool) {
         STAKE_LIMIT_POSITION.setStorageUint256(_slotValue);
-        return STAKE_LIMIT_POSITION.getStorageStakeLimitStruct().isStakingLimitApplied();
-    }
-
-    function resumeStakingWithNewLimit(uint256 _slotValue, uint256 _maxStakeLimit, uint256 _stakeLimitIncreasePerBlock) public view {
-        STAKE_LIMIT_POSITION.setStorageUint256(_slotValue);
-=======
-    function isStakingLimitSet(uint256 _slotValue) public view returns(bool) {
         return STAKE_LIMIT_POSITION.getStorageStakeLimitStruct().isStakingLimitSet();
     }
 
-    function setStakingLimit(uint256 _maxStakeLimit, uint256 _stakeLimitIncreasePerBlock) public view {
->>>>>>> 3d70d5b0
+    function setStakingLimit(uint256 _slotValue, uint256 _maxStakeLimit, uint256 _stakeLimitIncreasePerBlock) public view {
+        STAKE_LIMIT_POSITION.setStorageUint256(_slotValue);
         STAKE_LIMIT_POSITION.setStorageStakeLimitStruct(
             STAKE_LIMIT_POSITION.getStorageStakeLimitStruct().setStakingLimit(
                 _maxStakeLimit, _stakeLimitIncreasePerBlock
@@ -77,7 +69,15 @@
         );
     }
 
-    function updatePrevStakeLimit(uint256 _slotValue, uint256 _newPrevLimit) public view returns (uint256) {
+    function removeStakingLimit(uint256 _slotValue) public view returns(uint256) {
+        STAKE_LIMIT_POSITION.setStorageUint256(_slotValue);
+        STAKE_LIMIT_POSITION.setStorageStakeLimitStruct(
+            STAKE_LIMIT_POSITION.getStorageStakeLimitStruct().removeStakingLimit()
+        );
+        return STAKE_LIMIT_POSITION.getStorageUint256();
+    }
+
+    function updatePrevStakeLimit(uint256 _slotValue, uint256 _newPrevLimit) public view returns(uint256) {
         STAKE_LIMIT_POSITION.setStorageUint256(_slotValue);
         STAKE_LIMIT_POSITION.setStorageStakeLimitStruct(
             STAKE_LIMIT_POSITION.getStorageStakeLimitStruct().updatePrevStakeLimit(_newPrevLimit)
@@ -85,9 +85,11 @@
         return STAKE_LIMIT_POSITION.getStorageUint256();
     }
 
-    function setStakeLimitPauseState(bool _isPaused) public view {
+    function setStakeLimitPauseState(uint256 _slotValue, bool _isPaused) public view returns(uint256) {
+        STAKE_LIMIT_POSITION.setStorageUint256(_slotValue);
         STAKE_LIMIT_POSITION.setStorageStakeLimitStruct(
             STAKE_LIMIT_POSITION.getStorageStakeLimitStruct().setStakeLimitPauseState(_isPaused)
         );
+        return STAKE_LIMIT_POSITION.getStorageUint256();
     }
 }