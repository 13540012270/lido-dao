--- conflicted
+++ resolved
@@ -25,17 +25,6 @@
     function approve(address _spender, uint256 _amount) external returns (bool);
 }
 
-<<<<<<< HEAD
-/// @dev This interface describes only tiny part of the full interface, which NodeOperatorsRegistry must implement
-///      See 0.8.9/interface/IStakingModule.sol for the full version.
-///      We don't inherit 0.8.9 IStakingModule due to the solidity version conflict.
-interface IStakingModule {
-    event NonceChanged(uint256 nonce);
-}
-
-
-=======
->>>>>>> ef1d303c
 /// @title Node Operator registry
 /// @notice Node Operator registry manages signing keys and other node operator data.
 /// @dev Must implement the full version of IStakingModule interface, not only the one declared locally.
@@ -68,7 +57,7 @@
     event ExitedSigningKeysCountChanged(uint256 indexed nodeOperatorId, uint256 exitedValidatorsCount);
     event TotalSigningKeysCountChanged(uint256 indexed nodeOperatorId, uint256 totalValidatorsCount);
 
-    event ValidatorsKeysNonceChanged(uint256 validatorsKeysNonce);
+    event NonceChanged(uint256 nonce);
     event StuckValidatorsCountChanged(uint256 indexed nodeOperatorId, uint256 stuckValidatorsCount);
     event RefundedValidatorsCountChanged(uint256 indexed nodeOperatorId, uint256 RefundedValidatorsCount);
     event TargetValidatorsCountChanged(uint256 indexed nodeOperatorId, uint256 targetValidatorsCount);
@@ -389,59 +378,44 @@
     /// operator that were requested to exit but failed to do so in the max allowed time
     ///
     /// @param _nodeOperatorId Id of the node operator
-<<<<<<< HEAD
-    /// @param _stuckValidatorKeysCount New number of stuck validators of the node operator
-    function updateStuckValidatorsCount(uint256 _nodeOperatorId, uint256 _stuckValidatorKeysCount)
-        external
-    {
-        _updateStuckValidatorsCount(_nodeOperatorId, _stuckValidatorKeysCount, false);
-=======
     /// @param _stuckValidatorsCount New number of stuck validators of the node operator
-    function updateStuckValidatorsKeysCount(uint256 _nodeOperatorId, uint256 _stuckValidatorsCount) external {
+    function updateStuckValidatorsCount(uint256 _nodeOperatorId, uint256 _stuckValidatorsCount) external {
         _onlyExistedNodeOperator(_nodeOperatorId);
         _auth(STAKING_ROUTER_ROLE);
 
-        _updateStuckValidatorsKeysCount(_nodeOperatorId, uint64(_stuckValidatorsCount));
->>>>>>> ef1d303c
+        _updateStuckValidatorsCount(_nodeOperatorId, uint64(_stuckValidatorsCount));
     }
 
     /// @notice Called by StakingRouter to update the number of the validators in the EXITED state
     /// for node operator with given id
     ///
     /// @param _nodeOperatorId Id of the node operator
-    /// @param _exitedValidatorsKeysCount New number of EXITED validators of the node operator
+    /// @param _exitedValidatorsCount New number of EXITED validators of the node operator
     /// @return Total number of exited validators across all node operators.
-    function updateExitedValidatorsCount(uint256 _nodeOperatorId, uint256 _exitedValidatorsKeysCount)
+    function updateExitedValidatorsCount(uint256 _nodeOperatorId, uint256 _exitedValidatorsCount)
         external
         returns (uint256)
     {
-<<<<<<< HEAD
-        return _updateExitedValidatorsCount(_nodeOperatorId, _exitedValidatorsKeysCount, false);
+        _onlyExistedNodeOperator(_nodeOperatorId);
+        _auth(STAKING_ROUTER_ROLE);
+
+        _updateExitedValidatorsCount(_nodeOperatorId, uint64(_exitedValidatorsCount), false);
     }
 
     /// @notice Updates the number of the refunded validators for node operator with the given id
     /// @param _nodeOperatorId Id of the node operator
     /// @param _refundedValidatorsCount New number of refunded validators of the node operator
     function updateRefundedValidatorsCount(uint256 _nodeOperatorId, uint256 _refundedValidatorsCount) external {
-        // FIXME: implement logic
+        _onlyExistedNodeOperator(_nodeOperatorId);
+        _auth(STAKING_ROUTER_ROLE);
+
+        _updateRefundValidatorsKeysCount(_nodeOperatorId, uint64(_refundedValidatorsCount));
     }
 
     /// @notice Called by StakingRouter after oracle finishes updating validators counters for all node operators
-    function onAllValidatorsCountersUpdated()
-        external
-        auth(STAKING_ROUTER_ROLE)
+    function onAllValidatorsCountersUpdated() external
     {
-=======
-        _onlyExistedNodeOperator(_nodeOperatorId);
         _auth(STAKING_ROUTER_ROLE);
-
-        _updateExitedValidatorsKeysCount(_nodeOperatorId, uint64(_exitedValidatorsKeysCount), false);
-    }
-
-    /// @notice Called by StakingRouter after oracle finishes updating exited keys counts for all operators.
-    function finishUpdatingExitedValidatorsKeysCount() external {
-        _auth(STAKING_ROUTER_ROLE);
->>>>>>> ef1d303c
         // for the permissioned module, we're distributing rewards within oracle operation
         // since the number of node ops won't be high and thus gas costs are limited
         _distributeRewards();
@@ -457,33 +431,17 @@
     /// @return Total number of exited validators across all node operators.
     function unsafeUpdateValidatorsCount(
         uint256 _nodeOperatorId,
-<<<<<<< HEAD
         uint256 _exitedValidatorsCount,
-        uint256 _stuckValidatorsCount
-    )
-        external
-    {
-        _updateStuckValidatorsCount(_nodeOperatorId, _stuckValidatorsCount, true);
-        _updateExitedValidatorsCount(_nodeOperatorId, _exitedValidatorsCount, true);
-    }
-
-    function _updateExitedValidatorsCount(
-        uint256 _nodeOperatorId,
-        uint256 _exitedValidatorsCount,
-        bool _allowDecrease
-    ) internal returns (uint256) {
-=======
-        uint256 _exitedValidatorsKeysCount,
         uint256 _stuckValidatorsKeysCount
     ) external {
         _onlyExistedNodeOperator(_nodeOperatorId);
         _auth(STAKING_ROUTER_ROLE);
 
-        _updateExitedValidatorsKeysCount(_nodeOperatorId, uint64(_exitedValidatorsKeysCount), true);
-        _updateStuckValidatorsKeysCount(_nodeOperatorId, uint64(_stuckValidatorsKeysCount));
-    }
-
-    function _updateExitedValidatorsKeysCount(uint256 _nodeOperatorId, uint64 _exitedValidatorsKeysCount, bool _allowDecrease)
+        _updateExitedValidatorsCount(_nodeOperatorId, uint64(_exitedValidatorsCount), true);
+        _updateStuckValidatorsCount(_nodeOperatorId, uint64(_stuckValidatorsKeysCount));
+    }
+
+    function _updateExitedValidatorsCount(uint256 _nodeOperatorId, uint64 _exitedValidatorsKeysCount, bool _allowDecrease)
         internal
     {
         Packed64x4.Packed memory signingKeysStats = _loadOperatorSigningKeysStats(_nodeOperatorId);
@@ -507,7 +465,6 @@
     /// @param _targetLimit New number of EXITED validators of the node operator
     /// @param _isTargetLimitActive active flag
     function updateTargetValidatorsLimits(uint256 _nodeOperatorId, bool _isTargetLimitActive, uint64 _targetLimit) external {
->>>>>>> ef1d303c
         _onlyExistedNodeOperator(_nodeOperatorId);
         _auth(STAKING_ROUTER_ROLE);
 
@@ -516,29 +473,13 @@
         operatorTargetStats.set(TARGET_VALIDATORS_COUNT_OFFSET, _isTargetLimitActive ? _targetLimit : 0);
         _saveOperatorTargetValidatorsStats(_nodeOperatorId, operatorTargetStats);
 
-<<<<<<< HEAD
-        if (exitedValidatorsCountBefore == _exitedValidatorsCount) {
-            return;
-        }
-
-        require(_exitedValidatorsCount <= depositedSigningKeysCount, "INVALID_EXITED_VALIDATORS_COUNT");
-        require(_allowDecrease || _exitedValidatorsCount > exitedValidatorsCountBefore, "EXITED_VALIDATORS_COUNT_DECREASED");
-
-        _nodeOperators[_nodeOperatorId].exitedSigningKeysCount = uint64(_exitedValidatorsCount);
-
-        SigningKeysStats.State memory totalSigningKeysStats = _getTotalSigningKeysStats();
-        if (_exitedValidatorsCount > exitedValidatorsCountBefore) {
-            totalSigningKeysStats.increaseExitedSigningKeysCount(uint64(_exitedValidatorsCount) - exitedValidatorsCountBefore);
-        } else {
-            totalSigningKeysStats.decreaseExitedSigningKeysCount(exitedValidatorsCountBefore - uint64(_exitedValidatorsCount));
-=======
         emit TargetValidatorsCountChanged(_nodeOperatorId, _targetLimit);
     }
 
     /**
      * @notice Set the stuck signings keys count
      */
-    function _updateStuckValidatorsKeysCount(uint256 _nodeOperatorId, uint64 _stuckValidatorsCount) internal {
+    function _updateStuckValidatorsCount(uint256 _nodeOperatorId, uint64 _stuckValidatorsCount) internal {
         Packed64x4.Packed memory stuckPenaltyStats = _loadOperatorStuckPenaltyStats(_nodeOperatorId);
         if (_stuckValidatorsCount == stuckPenaltyStats.get(STUCK_VALIDATORS_COUNT_OFFSET)) return;
 
@@ -548,39 +489,11 @@
         stuckPenaltyStats.set(STUCK_VALIDATORS_COUNT_OFFSET, _stuckValidatorsCount);
         if (_stuckValidatorsCount <= stuckPenaltyStats.get(REFUNDED_VALIDATORS_COUNT_OFFSET)) {
             stuckPenaltyStats.set(STUCK_PENALTY_END_TIMESTAMP_OFFSET, uint64(block.timestamp + getStuckPenaltyDelay()));
->>>>>>> ef1d303c
         }
         _saveOperatorStuckPenaltyStats(_nodeOperatorId, stuckPenaltyStats);
         emit StuckValidatorsCountChanged(_nodeOperatorId, _stuckValidatorsCount);
     }
 
-<<<<<<< HEAD
-        emit ExitedSigningKeysCountChanged(_nodeOperatorId, _exitedValidatorsCount);
-=======
-    /**
-     * @notice Set the refunded signing keys count
-     */
-    function updateRefundedValidatorsKeysCount(uint256 _nodeOperatorId, uint256 _refundedValidatorsCount) external {
-        _onlyExistedNodeOperator(_nodeOperatorId);
-        _auth(STAKING_ROUTER_ROLE);
->>>>>>> ef1d303c
-
-        _updateRefundValidatorsKeysCount(_nodeOperatorId, uint64(_refundedValidatorsCount));
-    }
-
-<<<<<<< HEAD
-    function _updateStuckValidatorsCount(
-        uint256 _nodeOperatorId,
-        uint256 _stuckValidatorKeysCount,
-        bool _allowDecrease
-    ) internal {
-        // FIXME: implement
-    }
-
-    /// @notice Invalidates all unused validators for all node operators
-    function onWithdrawalCredentialsChanged() external {
-        _auth(INVALIDATE_READY_TO_DEPOSIT_KEYS_ROLE);
-=======
     function _updateRefundValidatorsKeysCount(uint256 _nodeOperatorId, uint64 _refundedValidatorsCount) internal {
         Packed64x4.Packed memory stuckPenaltyStats = _loadOperatorStuckPenaltyStats(_nodeOperatorId);
         if (_refundedValidatorsCount == stuckPenaltyStats.get(REFUNDED_VALIDATORS_COUNT_OFFSET)) return;
@@ -596,13 +509,13 @@
         emit RefundedValidatorsCountChanged(_nodeOperatorId, _refundedValidatorsCount);
     }
 
-    function invalidateReadyToDepositKeys() external {
+    /// @notice Invalidates all unused validators for all node operators
+    function onWithdrawalCredentialsChanged() external {
         uint256 operatorsCount = getNodeOperatorsCount();
         if (operatorsCount > 0) {
             invalidateReadyToDepositKeysRange(0, operatorsCount - 1);
         }
     }
->>>>>>> ef1d303c
 
     /// @notice Invalidates all unused validators keys for all node operators
     function invalidateReadyToDepositKeysRange(uint256 _indexFrom, uint256 _indexTo) public {
@@ -643,52 +556,26 @@
     /// @return signatures Batch of the concatenated deposit signatures for returned public keys
     function obtainDepositData(uint256 _depositsCount, bytes)
         external
-<<<<<<< HEAD
         returns (
             uint256 depositsCount,
             bytes memory publicKeys,
             bytes memory signatures
         )
-=======
-        returns (uint256 enqueuedValidatorsKeysCount, bytes memory publicKeys, bytes memory signatures)
->>>>>>> ef1d303c
     {
         _auth(STAKING_ROUTER_ROLE);
 
         uint256[] memory nodeOperatorIds;
         uint256[] memory activeKeysCountAfterAllocation;
-<<<<<<< HEAD
-        uint256[] memory exitedSigningKeysCount;
-        (
-            depositsCount,
-            nodeOperatorIds,
-            activeKeysCountAfterAllocation,
-            exitedSigningKeysCount
-        ) = _getSigningKeysAllocationData(_depositsCount);
-=======
-        (enqueuedValidatorsKeysCount, nodeOperatorIds, activeKeysCountAfterAllocation) =
-            _getSigningKeysAllocationData(_keysCount);
->>>>>>> ef1d303c
+
+        (depositsCount, nodeOperatorIds, activeKeysCountAfterAllocation) =
+            _getSigningKeysAllocationData(_depositsCount);
 
         if (depositsCount == 0) {
             return (0, new bytes(0), new bytes(0));
         }
 
-<<<<<<< HEAD
-        (publicKeys, signatures) = _loadAllocatedSigningKeys(
-            depositsCount,
-            nodeOperatorIds,
-            activeKeysCountAfterAllocation,
-            exitedSigningKeysCount
-        );
-
-        SigningKeysStats.State memory totalSigningKeysStats = _getTotalSigningKeysStats();
-        totalSigningKeysStats.increaseDepositedSigningKeysCount(uint64(depositsCount));
-        _setTotalSigningKeysStats(totalSigningKeysStats);
-=======
         (publicKeys, signatures) =
-            _loadAllocatedSigningKeys(enqueuedValidatorsKeysCount, nodeOperatorIds, activeKeysCountAfterAllocation);
->>>>>>> ef1d303c
+            _loadAllocatedSigningKeys(depositsCount, nodeOperatorIds, activeKeysCountAfterAllocation);
         _increaseValidatorsKeysNonce();
     }
 
@@ -1061,8 +948,6 @@
         return TYPE_POSITION.getStorageBytes32();
     }
 
-<<<<<<< HEAD
-
     /// @dev In the Solidity 0.4.24, ABI encoder v2 is an experimental feature and not supported by
     ///     default but to be compatible with the IStakingModule interface, this method must return
     ///     ABI v2 encoded struct. To overcome the limitations of the ABI v1 encoder uses assembly's
@@ -1102,11 +987,27 @@
     }
 
     function _prepareAllValidatorsReport() internal view returns (ValidatorsReport memory) {
-        SigningKeysStats.State memory totalSigningKeysStats = _getTotalSigningKeysStats();
-        uint256 totalDeposited = totalSigningKeysStats.depositedSigningKeysCount;
-        uint256 totalVetted = totalSigningKeysStats.vettedSigningKeysCount;
+        uint256 nodeOperatorsCount = getNodeOperatorsCount();
+
+        uint256 totalExited;
+        uint256 tmpTotalExited;
+
+        uint256 totalVetted;
+        uint256 tmpTotalVetted;
+
+        uint256 totalDeposited;
+        uint256 tmpTotalDeposited;
+
+        for (uint256 i; i < nodeOperatorsCount; ++i) {
+            (tmpTotalVetted, tmpTotalExited, tmpTotalDeposited) =
+                _getNodeOperatorWithLimitApplied(i);
+            totalExited += tmpTotalExited;
+            totalVetted += tmpTotalVetted;
+            totalDeposited += tmpTotalDeposited;
+        }
+
         return ValidatorsReport({
-            totalExited: totalSigningKeysStats.exitedSigningKeysCount,
+            totalExited: totalExited,
             totalDeposited: totalDeposited,
             depositable: totalVetted - totalDeposited,
             stuck: 0,
@@ -1117,12 +1018,12 @@
     }
 
     function _prepareNodeOperatorValidatorsReport(uint256 _nodeOperatorId) internal view returns (ValidatorsReport memory) {
-        NodeOperator storage nodeOperator = _nodeOperators[_nodeOperatorId];
-        uint256 totalDeposited = nodeOperator.depositedSigningKeysCount;
-        uint256 totalVetted = nodeOperator.vettedSigningKeysCount;
+        (uint256 totalVetted, uint256 totalExited, uint256 totalDeposited) =
+            _getNodeOperatorWithLimitApplied(_nodeOperatorId);
+
         return ValidatorsReport({
-            totalExited: nodeOperator.exitedSigningKeysCount,
-            totalDeposited: nodeOperator.depositedSigningKeysCount,
+            totalExited: totalExited,
+            totalDeposited: totalDeposited,
             depositable: totalVetted - totalDeposited,
             stuck: 0,
             refunded: 0,
@@ -1131,7 +1032,6 @@
         });
     }
 
-=======
     function getNodeOperatorStats(uint256 _nodeOperatorId)
         external
         view
@@ -1160,57 +1060,6 @@
         return stuckPenaltyStats.get(REFUNDED_VALIDATORS_COUNT_OFFSET) < stuckPenaltyStats.get(STUCK_VALIDATORS_COUNT_OFFSET)
             || block.timestamp <= stuckPenaltyStats.get(STUCK_PENALTY_END_TIMESTAMP_OFFSET);
     }
-    /// @notice Returns the validators stats of given node operator
-    /// @param _nodeOperatorId Node operator id to get data for
-    /// @return exitedValidatorsCount Total number of validators in the EXITED state
-    /// @return activeValidatorsKeysCount Total number of validators in active state
-    /// @return readyToDepositValidatorsKeysCount Total number of validators ready to be deposited
-
-    function _getValidatorsKeysStats(uint256 _nodeOperatorId)
-        internal
-        view
-        returns (uint64 exitedValidatorsCount, uint64 activeValidatorsKeysCount, uint64 readyToDepositValidatorsKeysCount)
-    {
-        uint64 vettedSigningKeysCount;
-        uint64 depositedSigningKeysCount;
-
-        (vettedSigningKeysCount, exitedValidatorsCount, depositedSigningKeysCount) =
-            _getNodeOperatorWithLimitApplied(_nodeOperatorId);
-
-        activeValidatorsKeysCount = depositedSigningKeysCount - exitedValidatorsCount;
-        readyToDepositValidatorsKeysCount = vettedSigningKeysCount - depositedSigningKeysCount;
-    }
-
-    function getValidatorsKeysStats(uint256 _nodeOperatorId)
-        external
-        view
-        returns (uint256 exitedValidatorsCount, uint256 activeValidatorsKeysCount, uint256 readyToDepositValidatorsKeysCount)
-    {
-        _onlyExistedNodeOperator(_nodeOperatorId);
-        return _getValidatorsKeysStats(_nodeOperatorId);
-    }
-
-    /// @notice Returns the validators stats of all node operators in the staking module
-    /// @return exitedValidatorsCount Total number of validators in the EXITED state
-    /// @return activeValidatorsKeysCount Total number of validators in active state
-    /// @return readyToDepositValidatorsKeysCount Total number of validators ready to be deposited
-    function getValidatorsKeysStats()
-        external
-        view
-        returns (uint256 exitedValidatorsCount, uint256 activeValidatorsKeysCount, uint256 readyToDepositValidatorsKeysCount)
-    {
-        uint256 nodeOperatorsCount = getNodeOperatorsCount();
-        uint256 tmpExitedValidatorsCount;
-        uint256 tmpActiveValidatorsKeysCount;
-        uint256 tmpReadyToDepositValidatorsKeysCount;
-        for (uint256 i; i < nodeOperatorsCount; ++i) {
-            (tmpExitedValidatorsCount, tmpActiveValidatorsKeysCount, tmpReadyToDepositValidatorsKeysCount) =
-                _getValidatorsKeysStats(i);
-            exitedValidatorsCount += tmpExitedValidatorsCount;
-            activeValidatorsKeysCount += tmpActiveValidatorsKeysCount;
-            readyToDepositValidatorsKeysCount += tmpReadyToDepositValidatorsKeysCount;
-        }
-    }
 
     function getTotalExitedValidatorsCount() external view returns (uint256 exitedValidatorsCount) {
         uint256 nodeOperatorsCount = getNodeOperatorsCount();
@@ -1220,7 +1069,6 @@
             exitedValidatorsCount += signingKeysStats.get(EXITED_KEYS_COUNT_OFFSET);
         }
     }
->>>>>>> ef1d303c
 
     /// @notice Returns total number of node operators
     function getNodeOperatorsCount() public view returns (uint256) {
@@ -1314,7 +1162,7 @@
         KEYS_OP_INDEX_POSITION.setStorageUint256(keysOpIndex);
         /// @dev [DEPRECATED] event preserved for tooling compatibility
         emit KeysOpIndexSet(keysOpIndex);
-        emit ValidatorsKeysNonceChanged(keysOpIndex);
+        emit NonceChanged(keysOpIndex);
     }
 
     function _loadOperatorTargetValidatorsStats(uint256 _nodeOperatorId) internal view returns (Packed64x4.Packed memory) {
@@ -1337,14 +1185,6 @@
         return _nodeOperators[_nodeOperatorId].signingKeysStats;
     }
 
-<<<<<<< HEAD
-    function _increaseValidatorsKeysNonce() internal {
-        uint256 keysOpIndex = KEYS_OP_INDEX_POSITION.getStorageUint256() + 1;
-        KEYS_OP_INDEX_POSITION.setStorageUint256(keysOpIndex);
-        /// @dev [DEPRECATED] event preserved for tooling compatibility
-        emit KeysOpIndexSet(keysOpIndex);
-        emit NonceChanged(keysOpIndex);
-=======
     function _saveOperatorSigningKeysStats(uint256 _nodeOperatorId, Packed64x4.Packed memory _val) internal {
         _nodeOperators[_nodeOperatorId].signingKeysStats = _val;
     }
@@ -1355,7 +1195,6 @@
 
     function _requireNotSameValue(bool _pass) internal pure {
         require(_pass, "VALUE_IS_THE_SAME");
->>>>>>> ef1d303c
     }
 
     function _requireValidRange(bool _pass) internal pure {
