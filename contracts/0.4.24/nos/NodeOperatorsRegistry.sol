--- conflicted
+++ resolved
@@ -78,12 +78,6 @@
         _;
     }
 
-<<<<<<< HEAD
-    /**
-      * @notice `_pool` is the `Lido` contract address, set by template
-      */
-=======
->>>>>>> 7bd652f8
     function initialize(address _pool) public onlyInit {
         totalOperatorsCount = 0;
         activeOperatorsCount = 0;
