// SPDX-FileCopyrightText: 2020 Lido <info@lido.fi>

// SPDX-License-Identifier: GPL-3.0

pragma solidity 0.4.24;


/**
  * @title Liquid staking pool
  *
  * For the high-level description of the pool operation please refer to the paper.
  * Pool manages withdrawal keys and fees. It receives ether submitted by users on the ETH 1 side
  * and stakes it via the deposit_contract.sol contract. It doesn't hold ether on it's balance,
  * only a small portion (buffer) of it.
  * It also mints new tokens for rewards generated at the ETH 2.0 side.
  *
  * At the moment withdrawals are not possible in the beacon chain and there's no workaround.
  * Pool will be upgraded to an actual implementation when withdrawals are enabled
  * (Phase 1.5 or 2 of Eth2 launch, likely late 2022 or 2023).
  */
interface ILido {
    function totalSupply() external view returns (uint256);
    function getTotalShares() external view returns (uint256);

    /**
      * @notice Stop pool routine operations
      */
    function stop() external;

    /**
      * @notice Resume pool routine operations
      */
    function resume() external;

    /**
      * @notice Stops accepting new Ether to the protocol
      *
      * @dev While accepting new Ether is stopped, calls to the `submit` function,
      * as well as to the default payable function, will revert.
      *
      * Emits `StakingPaused` event.
      */
    function pauseStaking() external;

    /**
      * @notice Resumes accepting new Ether to the protocol (if `pauseStaking` was called previously)
      * NB: Staking could be rate-limited by imposing a limit on the stake amount
      * at each moment in time, see `setStakingLimit()` and `removeStakingLimit()`
      *
      * @dev Preserves staking limit if it was set previously
      *
      * Emits `StakingResumed` event
      */
    function resumeStaking() external;

    /**
      * @notice Sets the staking rate limit
      *
      * @dev Reverts if:
      * - `_maxStakeLimit` == 0
      * - `_maxStakeLimit` >= 2^96
      * - `_maxStakeLimit` < `_stakeLimitIncreasePerBlock`
      * - `_maxStakeLimit` / `_stakeLimitIncreasePerBlock` >= 2^32 (only if `_stakeLimitIncreasePerBlock` != 0)
      *
      * Emits `StakingLimitSet` event
      *
      * @param _maxStakeLimit max stake limit value
      * @param _stakeLimitIncreasePerBlock stake limit increase per single block
      */
    function setStakingLimit(uint256 _maxStakeLimit, uint256 _stakeLimitIncreasePerBlock) external;

    /**
      * @notice Removes the staking rate limit
      *
      * Emits `StakingLimitRemoved` event
      */
    function removeStakingLimit() external;

    /**
      * @notice Check staking state: whether it's paused or not
      */
    function isStakingPaused() external view returns (bool);

    /**
      * @notice Returns how much Ether can be staked in the current block
      * @dev Special return values:
      * - 2^256 - 1 if staking is unlimited;
      * - 0 if staking is paused or if limit is exhausted.
      */
    function getCurrentStakeLimit() external view returns (uint256);

    /**
      * @notice Returns full info about current stake limit params and state
      * @dev Might be used for the advanced integration requests.
      * @return isStakingPaused staking pause state (equivalent to return of isStakingPaused())
      * @return isStakingLimitSet whether the stake limit is set
      * @return currentStakeLimit current stake limit (equivalent to return of getCurrentStakeLimit())
      * @return maxStakeLimit max stake limit
      * @return maxStakeLimitGrowthBlocks blocks needed to restore max stake limit from the fully exhausted state
      * @return prevStakeLimit previously reached stake limit
      * @return prevStakeBlockNumber previously seen block number
      */
    function getStakeLimitFullInfo() external view returns (
        bool isStakingPaused,
        bool isStakingLimitSet,
        uint256 currentStakeLimit,
        uint256 maxStakeLimit,
        uint256 maxStakeLimitGrowthBlocks,
        uint256 prevStakeLimit,
        uint256 prevStakeBlockNumber
    );

    event Stopped();
    event Resumed();

    event StakingPaused();
    event StakingResumed();
    event StakingLimitSet(uint256 maxStakeLimit, uint256 stakeLimitIncreasePerBlock);
    event StakingLimitRemoved();

    /**
      * @notice Set Lido protocol contracts (oracle, treasury).
      * @param _oracle oracle contract
      * @param _treasury treasury contract
      */
    function setProtocolContracts(
        address _oracle,
        address _treasury
    ) external;

    event ProtocolContactsSet(address oracle, address treasury);

    function setMaxFee(uint256 _maximumFeeBasisPoints) external;

    /**
      * @notice Returns staking rewards fee rate
      */
    function getFee() external view returns (uint256 feeBasisPoints);

    /**
<<<<<<< HEAD
      * @notice Returns fee distribution proportion
      */
    function getFeeDistribution() external view returns (
        uint16 treasuryFeeBasisPoints,
        uint16 insuranceFeeBasisPoints,
        uint16 operatorsFeeBasisPoints
    );

    function getMaxFee() public view returns (uint256 maxFeeBasisPoints);

    event FeeSet(uint16 feeBasisPoints);

    event FeeDistributionSet(uint16 treasuryFeeBasisPoints, uint16 insuranceFeeBasisPoints, uint16 operatorsFeeBasisPoints);

    /**
=======
>>>>>>> 1bab73ae
      * @notice A payable function supposed to be called only by LidoExecutionLayerRewardsVault contract
      * @dev We need a dedicated function because funds received by the default payable function
      * are treated as a user deposit
      */
    function receiveELRewards() external payable;

    // The amount of ETH withdrawn from LidoExecutionLayerRewardsVault contract to Lido contract
    event ELRewardsReceived(uint256 amount);

    /**
      * @dev Sets limit on amount of ETH to withdraw from execution layer rewards vault per LidoOracle report
      * @param _limitPoints limit in basis points to amount of ETH to withdraw per LidoOracle report
      */
    function setELRewardsWithdrawalLimit(uint16 _limitPoints) external;

    // Percent in basis points of total pooled ether allowed to withdraw from LidoExecutionLayerRewardsVault per LidoOracle report
    event ELRewardsWithdrawalLimitSet(uint256 limitPoints);

    /**
      * @dev Sets the address of LidoExecutionLayerRewardsVault contract
      * @param _executionLayerRewardsVault Execution layer rewards vault contract address
      */
    function setELRewardsVault(address _executionLayerRewardsVault) external;

    // The `executionLayerRewardsVault` was set as the execution layer rewards vault for Lido
    event ELRewardsVaultSet(address executionLayerRewardsVault);

    /**
      * @notice Ether on the ETH 2.0 side reported by the oracle
      * @param _epoch Epoch id
      * @param _eth2balance Balance in wei on the ETH 2.0 side
      */
    function handleOracleReport(uint256 _epoch, uint256 _eth2balance) external;


    // User functions

    /**
      * @notice Adds eth to the pool
      * @return StETH Amount of StETH generated
      */
    function submit(address _referral) external payable returns (uint256 StETH);

    // Records a deposit made by a user
    event Submitted(address indexed sender, uint256 amount, address referral);

    // The `amount` of ether was sent to the deposit_contract.deposit function
    event Unbuffered(uint256 amount);

    // Requested withdrawal of `etherAmount` to `pubkeyHash` on the ETH 2.0 side, `tokenAmount` burned by `sender`,
    // `sentFromBuffer` was sent on the current Ethereum side.
    event Withdrawal(address indexed sender, uint256 tokenAmount, uint256 sentFromBuffer,
                     bytes32 indexed pubkeyHash, uint256 etherAmount);


    // Info functions

    /**
      * @notice Gets the amount of Ether controlled by the system
      */
    function getTotalPooledEther() external view returns (uint256);

    /**
      * @notice Gets the amount of Ether temporary buffered on this contract balance
      */
    function getBufferedEther() external view returns (uint256);

    /**
      * @notice Returns the key values related to Beacon-side
      * @return depositedValidators - number of deposited validators
      * @return beaconValidators - number of Lido's validators visible in the Beacon state, reported by oracles
      * @return beaconBalance - total amount of Beacon-side Ether (sum of all the balances of Lido validators)
      */
    function getBeaconStat() external view returns (uint256 depositedValidators, uint256 beaconValidators, uint256 beaconBalance);
}<|MERGE_RESOLUTION|>--- conflicted
+++ resolved
@@ -137,25 +137,9 @@
       */
     function getFee() external view returns (uint256 feeBasisPoints);
 
-    /**
-<<<<<<< HEAD
-      * @notice Returns fee distribution proportion
-      */
-    function getFeeDistribution() external view returns (
-        uint16 treasuryFeeBasisPoints,
-        uint16 insuranceFeeBasisPoints,
-        uint16 operatorsFeeBasisPoints
-    );
-
     function getMaxFee() public view returns (uint256 maxFeeBasisPoints);
 
-    event FeeSet(uint16 feeBasisPoints);
-
-    event FeeDistributionSet(uint16 treasuryFeeBasisPoints, uint16 insuranceFeeBasisPoints, uint16 operatorsFeeBasisPoints);
-
-    /**
-=======
->>>>>>> 1bab73ae
+    /**
       * @notice A payable function supposed to be called only by LidoExecutionLayerRewardsVault contract
       * @dev We need a dedicated function because funds received by the default payable function
       * are treated as a user deposit
