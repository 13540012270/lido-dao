// SPDX-FileCopyrightText: 2023 Lido <info@lido.fi>

// SPDX-License-Identifier: GPL-3.0

/* See contracts/COMPILERS.md */
pragma solidity 0.4.24;

import "@aragon/os/contracts/apps/AragonApp.sol";
import "@aragon/os/contracts/lib/math/SafeMath.sol";

import "./interfaces/INodeOperatorsRegistry.sol";
import "./interfaces/ILidoExecutionLayerRewardsVault.sol";
import "./interfaces/IWithdrawalQueue.sol";
import "./interfaces/IWithdrawalVault.sol";
import "./interfaces/IStakingRouter.sol";

import "./lib/StakeLimitUtils.sol";

import "./StETHPermit.sol";

/**
* @title Liquid staking pool implementation
*
* Lido is an Ethereum liquid staking protocol solving the problem of frozen staked ether on Consensus Layer
* being unavailable for transfers and DeFi on Execution Layer.
*
* Since balances of all token holders change when the amount of total pooled Ether
* changes, this token cannot fully implement ERC20 standard: it only emits `Transfer`
* events upon explicit transfer between holders. In contrast, when Lido oracle reports
* rewards, no Transfer events are generated: doing so would require emitting an event
* for each token holder and thus running an unbounded loop.
*/
contract Lido is StETHPermit, AragonApp {
    using SafeMath for uint256;
    using UnstructuredStorage for bytes32;
    using StakeLimitUnstructuredStorage for bytes32;
    using StakeLimitUtils for StakeLimitState.Data;

    /// ACL
    bytes32 public constant PAUSE_ROLE = keccak256("PAUSE_ROLE");
    bytes32 public constant RESUME_ROLE = keccak256("RESUME_ROLE");
    bytes32 public constant STAKING_PAUSE_ROLE = keccak256("STAKING_PAUSE_ROLE");
    bytes32 public constant STAKING_CONTROL_ROLE = keccak256("STAKING_CONTROL_ROLE");
    bytes32 public constant MANAGE_PROTOCOL_CONTRACTS_ROLE = keccak256("MANAGE_PROTOCOL_CONTRACTS_ROLE");
    bytes32 public constant BURN_ROLE = keccak256("BURN_ROLE");
    bytes32 public constant SET_EL_REWARDS_WITHDRAWAL_LIMIT_ROLE = keccak256("SET_EL_REWARDS_WITHDRAWAL_LIMIT_ROLE");

    uint256 private constant DEPOSIT_SIZE = 32 ether;
    uint256 public constant TOTAL_BASIS_POINTS = 10000;

    bytes32 internal constant ORACLE_POSITION = keccak256("lido.Lido.oracle");
    bytes32 internal constant TREASURY_POSITION = keccak256("lido.Lido.treasury");
    bytes32 internal constant EL_REWARDS_VAULT_POSITION = keccak256("lido.Lido.executionLayerRewardsVault");
    bytes32 internal constant STAKING_ROUTER_POSITION = keccak256("lido.Lido.stakingRouter");
    bytes32 internal constant DEPOSIT_SECURITY_MODULE_POSITION = keccak256("lido.Lido.depositSecurityModule");
    bytes32 internal constant WITHDRAWAL_QUEUE_POSITION = keccak256("lido.Lido.withdrawalQueue");

    /// @dev storage slot position of the staking rate limit structure
    bytes32 internal constant STAKING_STATE_POSITION = keccak256("lido.Lido.stakeLimit");
    /// @dev amount of Ether (on the current Ethereum side) buffered on this smart contract balance
    bytes32 internal constant BUFFERED_ETHER_POSITION = keccak256("lido.Lido.bufferedEther");
    /// @dev number of deposited validators (incrementing counter of deposit operations).
    bytes32 internal constant DEPOSITED_VALIDATORS_POSITION = keccak256("lido.Lido.depositedValidators");
    /// @dev total amount of ether on Consensus Layer (sum of all the balances of Lido validators)
    // "beacon" in the `keccak256()` parameter is staying here for compatibility reason
    bytes32 internal constant CL_BALANCE_POSITION = keccak256("lido.Lido.beaconBalance");
    /// @dev number of Lido's validators available in the Consensus Layer state
    // "beacon" in the `keccak256()` parameter is staying here for compatibility reason
    bytes32 internal constant CL_VALIDATORS_POSITION = keccak256("lido.Lido.beaconValidators");
    /// @dev percent in basis points of total pooled ether allowed to withdraw from LidoExecutionLayerRewardsVault per LidoOracle report
    bytes32 internal constant EL_REWARDS_WITHDRAWAL_LIMIT_POSITION = keccak256("lido.Lido.ELRewardsWithdrawalLimit");
    /// @dev Just a counter of total amount of execution layer rewards received by Lido contract. Not used in the logic.
    bytes32 internal constant TOTAL_EL_REWARDS_COLLECTED_POSITION = keccak256("lido.Lido.totalELRewardsCollected");
    /// @dev version of contract
    bytes32 internal constant CONTRACT_VERSION_POSITION = keccak256("lido.Lido.contractVersion");

    event ContractVersionSet(uint256 version);

    event Stopped();
    event Resumed();

    event StakingPaused();
    event StakingResumed();
    event StakingLimitSet(uint256 maxStakeLimit, uint256 stakeLimitIncreasePerBlock);
    event StakingLimitRemoved();

    event ProtocolContactsSet(
        address oracle,
        address treasury,
        address executionLayerRewardsVault
    );

    // The amount of ETH withdrawn from LidoExecutionLayerRewardsVault contract to Lido contract
    event ELRewardsReceived(uint256 amount);

    // Percent in basis points of total pooled ether allowed to withdraw from LidoExecutionLayerRewardsVault per LidoOracle report
    event ELRewardsWithdrawalLimitSet(uint256 limitPoints);

    // Records a deposit made by a user
    event Submitted(address indexed sender, uint256 amount, address referral);

    // The `amount` of ether was sent to the deposit_contract.deposit function
    event Unbuffered(uint256 amount);

    event WithdrawalsReceived(uint256 amount);

    event DepositSecurityModuleSet(address dsmAddress);

    event StakingRouterSet(address stakingRouterAddress);

    event WithdrawalQueueSet(address withdrawalQueueAddress);

    // The amount of ETH sended from StakingRouter contract to Lido contract
    event StakingRouterTransferReceived(uint256 amount);

    /**
    * @dev As AragonApp, Lido contract must be initialized with following variables:
    *      NB: by default, staking and the whole Lido pool are in paused state
    * @param _oracle oracle contract
    * @param _treasury treasury contract
    * @param _stakingRouter Staking router contract
    * @param _dsm Deposit security module contract
    * @param _executionLayerRewardsVault execution layer rewards vault contract
    * @param _withdrawalQueue withdrawal queue contract
    * @param _eip712StETH eip712 helper contract for StETH
    */
    function initialize(
        address _oracle,
        address _treasury,
        address _stakingRouter,
        address _dsm,
        address _executionLayerRewardsVault,
        address _withdrawalQueue,
        address _eip712StETH
    )
        public onlyInit
    {
        _setProtocolContracts(_oracle, _treasury, _executionLayerRewardsVault);

        _initialize_v2(_stakingRouter, _dsm, _eip712StETH, _withdrawalQueue);
        initialized();
    }

    /**
     * @dev If we are deploying the protocol from scratch there are circular dependencies introduced (StakingRouter and DSM),
     *      so on init stage we need to set `_stakingRouter` and `_dsm` as 0x0, and afterwards use setters for set them correctly
     */
    function _initialize_v2(address _stakingRouter, address _dsm, address _eip712StETH, address _withdrawalQueue) internal {
        STAKING_ROUTER_POSITION.setStorageAddress(_stakingRouter);
        DEPOSIT_SECURITY_MODULE_POSITION.setStorageAddress(_dsm);
        WITHDRAWAL_QUEUE_POSITION.setStorageAddress(_withdrawalQueue);

        CONTRACT_VERSION_POSITION.setStorageUint256(2);

        _initializeEIP712StETH(_eip712StETH);

        emit ContractVersionSet(2);
        emit StakingRouterSet(_stakingRouter);
        emit DepositSecurityModuleSet(_dsm);
        emit WithdrawalQueueSet(_withdrawalQueue);
    }

    /**
     * @notice A function to finalize upgrade to v2 (from v1). Can be called only once
     * @dev Value 1 in CONTRACT_VERSION_POSITION is skipped due to change in numbering
     * For more details see https://github.com/lidofinance/lido-improvement-proposals/blob/develop/LIPS/lip-10.md
     */
    function finalizeUpgrade_v2(
        address _stakingRouter,
        address _dsm,
        address _eip712StETH,
        address _withdrawalQueue
    ) external {
        require(!isPetrified(), "PETRIFIED");
        require(CONTRACT_VERSION_POSITION.getStorageUint256() == 0, "WRONG_BASE_VERSION");

        require(_stakingRouter != address(0), "STAKING_ROUTER_ZERO_ADDRESS");
        require(_dsm != address(0), "DSM_ZERO_ADDRESS");
        require(_eip712StETH != address(0), "EIP712_STETH_ZERO_ADDRESS");
        require(_withdrawalQueue != address(0), "WITHDRAWAL_QUEUE_ZERO_ADDRESS");

        _initialize_v2(_stakingRouter, _dsm, _eip712StETH, _withdrawalQueue);
    }

    /**
     * @notice Return the initialized version of this contract starting from 0
     */
    function getVersion() external view returns (uint256) {
        return CONTRACT_VERSION_POSITION.getStorageUint256();
    }

    /**
     * @notice Stops accepting new Ether to the protocol
     *
     * @dev While accepting new Ether is stopped, calls to the `submit` function,
     * as well as to the default payable function, will revert.
     *
     * Emits `StakingPaused` event.
     */
    function pauseStaking() external {
        _auth(STAKING_PAUSE_ROLE);

        _pauseStaking();
    }

    /**
     * @notice Resumes accepting new Ether to the protocol (if `pauseStaking` was called previously)
     * NB: Staking could be rate-limited by imposing a limit on the stake amount
     * at each moment in time, see `setStakingLimit()` and `removeStakingLimit()`
     *
     * @dev Preserves staking limit if it was set previously
     *
     * Emits `StakingResumed` event
     */
    function resumeStaking() external {
        _auth(STAKING_CONTROL_ROLE);

        _resumeStaking();
    }

    /**
     * @notice Sets the staking rate limit
     *
     * ▲ Stake limit
     * │.....  .....   ........ ...            ....     ... Stake limit = max
     * │      .       .        .   .   .      .    . . .
     * │     .       .              . .  . . .      . .
     * │            .                .  . . .
     * │──────────────────────────────────────────────────> Time
     * │     ^      ^          ^   ^^^  ^ ^ ^     ^^^ ^     Stake events
     *
     * @dev Reverts if:
     * - `_maxStakeLimit` == 0
     * - `_maxStakeLimit` >= 2^96
     * - `_maxStakeLimit` < `_stakeLimitIncreasePerBlock`
     * - `_maxStakeLimit` / `_stakeLimitIncreasePerBlock` >= 2^32 (only if `_stakeLimitIncreasePerBlock` != 0)
     *
     * Emits `StakingLimitSet` event
     *
     * @param _maxStakeLimit max stake limit value
     * @param _stakeLimitIncreasePerBlock stake limit increase per single block
     */
    function setStakingLimit(uint256 _maxStakeLimit, uint256 _stakeLimitIncreasePerBlock) external {
        _auth(STAKING_CONTROL_ROLE);

        STAKING_STATE_POSITION.setStorageStakeLimitStruct(
            STAKING_STATE_POSITION.getStorageStakeLimitStruct().setStakingLimit(_maxStakeLimit, _stakeLimitIncreasePerBlock)
        );

        emit StakingLimitSet(_maxStakeLimit, _stakeLimitIncreasePerBlock);
    }

    /**
     * @notice Removes the staking rate limit
     *
     * Emits `StakingLimitRemoved` event
     */
    function removeStakingLimit() external {
        _auth(STAKING_CONTROL_ROLE);

        STAKING_STATE_POSITION.setStorageStakeLimitStruct(STAKING_STATE_POSITION.getStorageStakeLimitStruct().removeStakingLimit());

        emit StakingLimitRemoved();
    }

    /**
     * @notice Check staking state: whether it's paused or not
     */
    function isStakingPaused() external view returns (bool) {
        return STAKING_STATE_POSITION.getStorageStakeLimitStruct().isStakingPaused();
    }


    /**
     * @notice Returns how much Ether can be staked in the current block
     * @dev Special return values:
     * - 2^256 - 1 if staking is unlimited;
     * - 0 if staking is paused or if limit is exhausted.
     */
    function getCurrentStakeLimit() external view returns (uint256) {
        return _getCurrentStakeLimit(STAKING_STATE_POSITION.getStorageStakeLimitStruct());
    }

    /**
     * @notice Returns full info about current stake limit params and state
     * @dev Might be used for the advanced integration requests.
     * @return isStakingPaused staking pause state (equivalent to return of isStakingPaused())
     * @return isStakingLimitSet whether the stake limit is set
     * @return currentStakeLimit current stake limit (equivalent to return of getCurrentStakeLimit())
     * @return maxStakeLimit max stake limit
     * @return maxStakeLimitGrowthBlocks blocks needed to restore max stake limit from the fully exhausted state
     * @return prevStakeLimit previously reached stake limit
     * @return prevStakeBlockNumber previously seen block number
     */
    function getStakeLimitFullInfo()
        external
        view
        returns (
            bool isStakingPaused,
            bool isStakingLimitSet,
            uint256 currentStakeLimit,
            uint256 maxStakeLimit,
            uint256 maxStakeLimitGrowthBlocks,
            uint256 prevStakeLimit,
            uint256 prevStakeBlockNumber
        )
    {
        StakeLimitState.Data memory stakeLimitData = STAKING_STATE_POSITION.getStorageStakeLimitStruct();

        isStakingPaused = stakeLimitData.isStakingPaused();
        isStakingLimitSet = stakeLimitData.isStakingLimitSet();

        currentStakeLimit = _getCurrentStakeLimit(stakeLimitData);

        maxStakeLimit = stakeLimitData.maxStakeLimit;
        maxStakeLimitGrowthBlocks = stakeLimitData.maxStakeLimitGrowthBlocks;
        prevStakeLimit = stakeLimitData.prevStakeLimit;
        prevStakeBlockNumber = stakeLimitData.prevStakeBlockNumber;
    }

    /**
    * @notice Send funds to the pool
    * @dev Users are able to submit their funds by transacting to the fallback function.
    * Unlike vanilla Ethereum Deposit contract, accepting only 32-Ether transactions, Lido
    * accepts payments of any size. Submitted Ethers are stored in Buffer until someone calls
    * deposit() and pushes them to the Ethereum Deposit contract.
    */
    // solhint-disable-next-line
    function() external payable {
        // protection against accidental submissions by calling non-existent function
        require(msg.data.length == 0, "NON_EMPTY_DATA");
        _submit(0);
    }

    /**
     * @notice Send funds to the pool with optional _referral parameter
     * @dev This function is alternative way to submit funds. Supports optional referral address.
     * @return Amount of StETH shares generated
     */
    function submit(address _referral) external payable returns (uint256) {
        return _submit(_referral);
    }

    /**
     * @notice A payable function for execution layer rewards. Can be called only by ExecutionLayerRewardsVault contract
     * @dev We need a dedicated function because funds received by the default payable function
     * are treated as a user deposit
     */
    function receiveELRewards() external payable {
        require(msg.sender == EL_REWARDS_VAULT_POSITION.getStorageAddress());

        TOTAL_EL_REWARDS_COLLECTED_POSITION.setStorageUint256(TOTAL_EL_REWARDS_COLLECTED_POSITION.getStorageUint256().add(msg.value));

        emit ELRewardsReceived(msg.value);
    }

    /**
    * @notice A payable function for withdrawals acquisition. Can be called only by WithdrawalVault contract
    * @dev We need a dedicated function because funds received by the default payable function
    * are treated as a user deposit
    */
    function receiveWithdrawals() external payable {
        require(msg.sender == _getWithdrawalVault());

        emit WithdrawalsReceived(msg.value);
    }

    /**
     * @notice A payable function for execution layer rewards. Can be called only by ExecutionLayerRewardsVault contract
     * @dev We need a dedicated function because funds received by the default payable function
     * are treated as a user deposit
     */
    function receiveStakingRouter() external payable {
        require(msg.sender == STAKING_ROUTER_POSITION.getStorageAddress());

        emit StakingRouterTransferReceived(msg.value);
    }

    /**
     * @notice Destroys _sharesAmount shares from _account holdings, decreasing the total amount of shares.
     *
     * @param _account Address where shares will be burned
     * @param _sharesAmount Amount of shares to burn
     * @return Amount of new total shares after tokens burning
     */
    function burnShares(address _account, uint256 _sharesAmount)
        external
        authP(BURN_ROLE, arr(_account, _sharesAmount))
        returns (uint256 newTotalShares)
    {
        return _burnShares(_account, _sharesAmount);
    }

    /**
     * @notice Stop pool routine operations
     */
    function stop() external {
        _auth(PAUSE_ROLE);

        _stop();
        _pauseStaking();
    }

    /**
     * @notice Resume pool routine operations
     * @dev Staking should be resumed manually after this call using the desired limits
     */
    function resume() external {
        _auth(RESUME_ROLE);

        _resume();
        _resumeStaking();
    }

    /**
    * @notice Set Lido protocol contracts (oracle, treasury, execution layer rewards vault).
    *
    * @param _oracle oracle contract
    * @param _treasury treasury contract
    * @param _executionLayerRewardsVault execution layer rewards vault contract
    */
    function setProtocolContracts(
        address _oracle,
        address _treasury,
        address _executionLayerRewardsVault
    ) external {
        _auth(MANAGE_PROTOCOL_CONTRACTS_ROLE);

        _setProtocolContracts(_oracle, _treasury, _executionLayerRewardsVault);
    }

    /**
     * @dev Sets limit on amount of ETH to withdraw from execution layer rewards vault per LidoOracle report
     * @param _limitPoints limit in basis points to amount of ETH to withdraw per LidoOracle report
     */
    function setELRewardsWithdrawalLimit(uint16 _limitPoints) external {
        _auth(SET_EL_REWARDS_WITHDRAWAL_LIMIT_ROLE);

        _setBPValue(EL_REWARDS_WITHDRAWAL_LIMIT_POSITION, _limitPoints);
        emit ELRewardsWithdrawalLimitSet(_limitPoints);
    }

    /**
    * @notice Updates accounting stats, collects EL rewards and distributes collected rewards if beacon balance increased
    * @dev periodically called by the Oracle contract
    * @param _clValidators number of Lido validators on Consensus Layer
    * @param _clBalance sum of all Lido validators' balances on Consensus Layer
    * @param _withdrawalVaultBalance withdrawal vault balance on Execution Layer for report block
    * @param _elRewardsVaultBalance elRewards vault balance on Execution Layer for report block
    * @param _requestIdToFinalizeUpTo rigth boundary of requestId range if equals 0, no requests should be finalized
    * @param _finalizationShareRate share rate that should be used for finalization
    *
    * @return totalPooledEther amount of ether in the protocol after report
    * @return totalShares amount of shares in the protocol after report
    */
    function handleOracleReport(
        // CL values
        uint256 _clValidators,
        uint256 _clBalance,
        // EL values
        uint256 _withdrawalVaultBalance,
        uint256 _elRewardsVaultBalance,
        // decision
        uint256 _requestIdToFinalizeUpTo,
        uint256 _finalizationShareRate
    ) external returns (uint256 totalPooledEther, uint256 totalShares){
        require(msg.sender == getOracle(), "APP_AUTH_FAILED");
        _whenNotStopped();

        uint256 preClBalance = CL_BALANCE_POSITION.getStorageUint256();

        // update saved CL stats checking its sanity
        uint256 appearedValidators = _processClStateUpdate(
            _clValidators,
            _clBalance
        );

        // collect ETH from EL and Withdrawal vaults and send some to WithdrawalQueue if required
        uint256 executionLayerRewards = _processETHDistribution(
            _withdrawalVaultBalance,
            _elRewardsVaultBalance,
            _requestIdToFinalizeUpTo,
            _finalizationShareRate
        );

        // TODO: check rebase boundaries
        // TODO: emit a rebase event with sufficient data to calc pre- and post-rebase share rates and APR

        // distribute rewards to Lido and Node Operators
        _processRewards(
            preClBalance,
            _clBalance,
            appearedValidators,
            executionLayerRewards,
            _withdrawalVaultBalance
        );

        totalPooledEther = _getTotalPooledEther();
        totalShares = _getTotalShares();
    }

    /**
     * @notice Overrides default AragonApp behaviour to disallow recovery.
     */
    function transferToVault(address /* _token */) external {
        revert("NOT_SUPPORTED");
    }

    /**
    * @notice Returns the address of the vault where withdrawals arrive
    * @dev withdrawal vault address is encoded as a last 160 bits of withdrawal credentials type 0x01
    * @return address of the vault or address(0) if the vault is not set
    */
    function getWithdrawalVault() external view returns (address) {
        return _getWithdrawalVault();
    }

    /**
     * @notice Returns WithdrawalQueue contract.
     */
    function getWithdrawalQueue() public view returns (address) {
        return WITHDRAWAL_QUEUE_POSITION.getStorageAddress();
    }

    function setWithdrawalQueue(address _withdrawalQueue) external {
        _auth(MANAGE_PROTOCOL_CONTRACTS_ROLE);
        require(_withdrawalQueue != address(0), "WITHDRAWAL_QUEUE_ADDRESS_ZERO");

        WITHDRAWAL_QUEUE_POSITION.setStorageAddress(_withdrawalQueue);

        emit WithdrawalQueueSet(_withdrawalQueue);
    }

    /**
    * @notice Get the amount of Ether temporary buffered on this contract balance
    * @dev Buffered balance is kept on the contract from the moment the funds are received from user
    * until the moment they are actually sent to the official Deposit contract.
    * @return amount of buffered funds in wei
    */
    function getBufferedEther() external view returns (uint256) {
        return _getBufferedEther();
    }

    /**
     * @notice Get total amount of execution layer rewards collected to Lido contract
     * @dev Ether got through LidoExecutionLayerRewardsVault is kept on this contract's balance the same way
     * as other buffered Ether is kept (until it gets deposited)
     * @return amount of funds received as execution layer rewards (in wei)
     */
    function getTotalELRewardsCollected() external view returns (uint256) {
        return TOTAL_EL_REWARDS_COLLECTED_POSITION.getStorageUint256();
    }

    /**
     * @notice Get limit in basis points to amount of ETH to withdraw per LidoOracle report
     * @return limit in basis points to amount of ETH to withdraw per LidoOracle report
     */
    function getELRewardsWithdrawalLimit() external view returns (uint256) {
        return EL_REWARDS_WITHDRAWAL_LIMIT_POSITION.getStorageUint256();
    }

    /**
     * @notice Gets authorized oracle address
     * @return address of oracle contract
     */
    function getOracle() public view returns (address) {
        return ORACLE_POSITION.getStorageAddress();
    }

    /**
     * @notice Returns the treasury address
     */
    function getTreasury() public view returns (address) {
        return TREASURY_POSITION.getStorageAddress();
    }

    /**
<<<<<<< HEAD
    * @notice Returns the key values related to Consensus Layer side of the contract. It historically contains beacon
    * @return depositedValidators - number of deposited validators from Lido contract side
    * @return beaconValidators - number of Lido validators visible on Consensus Layer, reported by oracle
    * @return beaconBalance - total amount of ether on the Consensus Layer side (sum of all the balances of Lido validators)
    *
    * @dev `beacon` in naming still here for historical reasons
    */
=======
     * @notice Returns the key values related to Beacon-side
     * @return depositedValidators - number of deposited validators
     * @return beaconValidators - number of Lido's validators visible in the Beacon state, reported by oracles
     * @return beaconBalance - total amount of Beacon-side Ether (sum of all the balances of Lido validators)
     */
>>>>>>> 9c07a1b1
    function getBeaconStat() external view returns (uint256 depositedValidators, uint256 beaconValidators, uint256 beaconBalance) {
        depositedValidators = DEPOSITED_VALIDATORS_POSITION.getStorageUint256();
        beaconValidators = CL_VALIDATORS_POSITION.getStorageUint256();
        beaconBalance = CL_BALANCE_POSITION.getStorageUint256();
    }

    /**
<<<<<<< HEAD
     * @notice Returns current withdrawal credentials of deposited validators
=======
     * @notice Returns current staking rewards fee rate
     * @return totalFee total rewards fee in base precission
     */
    function getFee() external view returns (uint96 totalFee) {
        (, , totalFee, ) = getStakingRouter().getStakingRewardsDistribution();
    }

    /**
     * @notice Returns current fee distribution proportion
     * @return modulesFee modules summary fee in base precission
     * @return treasuryFee treasury fee in base precission
     */
    function getFeeDistribution() external view returns (uint96 modulesFee, uint96 treasuryFee) {
        (, uint96[] memory moduleFees, uint96 totalFee, ) = getStakingRouter().getStakingRewardsDistribution();
        for (uint256 i; i < moduleFees.length; ++i) {
            modulesFee += moduleFees[i];
        }
        treasuryFee = totalFee - modulesFee;
    }

    /**
     * @notice Returns current credentials to withdraw ETH on ETH 2.0 side after the phase 2 is launched
>>>>>>> 9c07a1b1
     * @dev DEPRECATED: use StakingRouter.getWithdrawalCredentials() instead
     */
    function getWithdrawalCredentials() public view returns (bytes32) {
        return getStakingRouter().getWithdrawalCredentials();
    }

    /**
     * @notice Returns address of the contract set as LidoExecutionLayerRewardsVault
     */
    function getELRewardsVault() public view returns (address) {
        return EL_REWARDS_VAULT_POSITION.getStorageAddress();
    }

    /// @dev updates Consensus Layer state according to the current report
    function _processClStateUpdate(
        uint256 _postClValidators,
        uint256 _postClBalance
    ) internal returns (uint256 appearedValidators) {
        uint256 depositedValidators = DEPOSITED_VALIDATORS_POSITION.getStorageUint256();
        require(_postClValidators <= depositedValidators, "REPORTED_MORE_DEPOSITED");

        uint256 preClValidators = CL_VALIDATORS_POSITION.getStorageUint256();
        require(_postClValidators >= preClValidators, "REPORTED_LESS_VALIDATORS");

        // Save the current CL balance and validators to
        // calculate rewards on the next push
        CL_BALANCE_POSITION.setStorageUint256(_postClBalance);

        if (_postClValidators > preClValidators) {
            CL_VALIDATORS_POSITION.setStorageUint256(_postClValidators);
        }

        return _postClValidators.sub(preClValidators);
    }

    /// @dev collect ETH from ELRewardsVault and WithdrawalVault and send to WithdrawalQueue
    function _processETHDistribution(
        uint256 _withdrawalVaultBalance,
        uint256 _elRewardsVaultBalance,
        uint256 _requestIdToFinalizeUpTo,
        uint256 _finalizationShareRate
    ) internal returns (uint256 executionLayerRewards) {
        executionLayerRewards = 0;
        address elRewardsVaultAddress = getELRewardsVault();
        // If LidoExecutionLayerRewardsVault address is not set just do as if there were no execution layer rewards at all
        // Otherwise withdraw all rewards and put them to the buffer
        if (elRewardsVaultAddress != address(0)) {
            uint256 rewardsLimit = (_getTotalPooledEther() * EL_REWARDS_WITHDRAWAL_LIMIT_POSITION.getStorageUint256()) / TOTAL_BASIS_POINTS;
            executionLayerRewards = ILidoExecutionLayerRewardsVault(elRewardsVaultAddress).withdrawRewards(
               _min(rewardsLimit, _elRewardsVaultBalance)
            );
        }

        address withdrawalVaultAddress = _getWithdrawalVault();
        if (withdrawalVaultAddress != address(0)) {
            if (_withdrawalVaultBalance > 0) {
                // we pull all the accounted ether from WithdrawalVault
                IWithdrawalVault(withdrawalVaultAddress).withdrawWithdrawals(_withdrawalVaultBalance);
            }
        }

        uint256 lockedToWithdrawalQueue = 0;
        if (_requestIdToFinalizeUpTo > 0) {
            lockedToWithdrawalQueue = _processWithdrawalQueue(
                _requestIdToFinalizeUpTo,
                _finalizationShareRate
            );
        }

        uint256 preBufferedEther = _getBufferedEther();
        uint256 postBufferedEther = _getBufferedEther()
            .add(executionLayerRewards) // Collected from ELVault
            .add(_withdrawalVaultBalance) // Collected from WithdrawalVault
            .sub(lockedToWithdrawalQueue); // Sent to WithdrawalQueue

        // Storing even the same value costs gas, so just avoid it
        if (preBufferedEther != postBufferedEther) {
            BUFFERED_ETHER_POSITION.setStorageUint256(postBufferedEther);
        }
    }

    ///@dev finalize withdrawal requests in the queue, burn their shares and return the amount of ether locked for claiming
    function _processWithdrawalQueue(
        uint256 _requestIdToFinalizeUpTo,
        uint256 _finalizationShareRate
    ) internal returns (uint256 lockedToWithdrawalQueue) {
        IWithdrawalQueue withdrawalQueue = IWithdrawalQueue(getWithdrawalQueue());

        if (withdrawalQueue.isPaused()) return 0;

        (uint256 etherToLock, uint256 sharesToBurn) = withdrawalQueue.finalizationBatch(
            _requestIdToFinalizeUpTo,
            _finalizationShareRate
        );

        _burnShares(address(withdrawalQueue), sharesToBurn);
        withdrawalQueue.finalize.value(etherToLock)(_requestIdToFinalizeUpTo);

        return etherToLock;
    }

    /// @dev calculate the amount of rewards and distribute it
    function _processRewards(
        uint256 _preClBalance,
        uint256 _postClBalance,
        uint256 _appearedValidators,
        uint256 _executionLayerRewards,
        uint256 _withdrawalVaultBalance
    ) internal {
        uint256 rewardsBase = (_appearedValidators.mul(DEPOSIT_SIZE)).add(_preClBalance);

        // Don’t mint/distribute any protocol fee on the non-profitable Lido oracle report
        // (when consensus layer balance delta is zero or negative).
        // See ADR #3 for details:
        // https://research.lido.fi/t/rewards-distribution-after-the-merge-architecture-decision-record/1535
        if (_postClBalance.add(_withdrawalVaultBalance) > rewardsBase) {
            uint256 consensusLayerRewards = _postClBalance.add(_withdrawalVaultBalance).sub(rewardsBase);
            _distributeFee(consensusLayerRewards.add(_executionLayerRewards));
        }
    }

    /**
    * @dev Internal function to set authorized oracle address
    * @param _oracle oracle contract
    * @param _treasury treasury contract
    * @param _executionLayerRewardsVault execution layer rewards vault contract
    */
    function _setProtocolContracts(
        address _oracle, address _treasury, address _executionLayerRewardsVault
    ) internal {
        require(_oracle != address(0), "ORACLE_ZERO_ADDRESS");
        require(_treasury != address(0), "TREASURY_ZERO_ADDRESS");
        //NB: _executionLayerRewardsVault can be zero

        ORACLE_POSITION.setStorageAddress(_oracle);
        TREASURY_POSITION.setStorageAddress(_treasury);
        EL_REWARDS_VAULT_POSITION.setStorageAddress(_executionLayerRewardsVault);

        emit ProtocolContactsSet(_oracle, _treasury, _executionLayerRewardsVault);
    }

    /**
     * @dev Process user deposit, mints liquid tokens and increase the pool buffer
     * @param _referral address of referral.
     * @return amount of StETH shares generated
     */
    function _submit(address _referral) internal returns (uint256) {
        require(msg.value != 0, "ZERO_DEPOSIT");

        StakeLimitState.Data memory stakeLimitData = STAKING_STATE_POSITION.getStorageStakeLimitStruct();
        require(!stakeLimitData.isStakingPaused(), "STAKING_PAUSED");

        if (stakeLimitData.isStakingLimitSet()) {
            uint256 currentStakeLimit = stakeLimitData.calculateCurrentStakeLimit();

            require(msg.value <= currentStakeLimit, "STAKE_LIMIT");

            STAKING_STATE_POSITION.setStorageStakeLimitStruct(stakeLimitData.updatePrevStakeLimit(currentStakeLimit - msg.value));
        }

        uint256 sharesAmount = getSharesByPooledEth(msg.value);
        if (sharesAmount == 0) {
            // totalControlledEther is 0: either the first-ever deposit or complete slashing
            // assume that shares correspond to Ether 1-to-1
            sharesAmount = msg.value;
        }

        _mintShares(msg.sender, sharesAmount);

        BUFFERED_ETHER_POSITION.setStorageUint256(_getBufferedEther().add(msg.value));
        emit Submitted(msg.sender, msg.value, _referral);

        _emitTransferAfterMintingShares(msg.sender, sharesAmount);
        return sharesAmount;
    }

    /**
     * @dev Emits {Transfer} and {TransferShares} events where `from` is 0 address. Indicates mint events.
     */
    function _emitTransferAfterMintingShares(address _to, uint256 _sharesAmount) internal {
        emit Transfer(address(0), _to, getPooledEthByShares(_sharesAmount));
        emit TransferShares(address(0), _to, _sharesAmount);
    }

    function getStakingRouter() public view returns (IStakingRouter) {
        return IStakingRouter(STAKING_ROUTER_POSITION.getStorageAddress());
    }

    function setStakingRouter(address _stakingRouter) external {
        _auth(MANAGE_PROTOCOL_CONTRACTS_ROLE);
        require(_stakingRouter != address(0), "STAKING_ROUTER_ADDRESS_ZERO");
        STAKING_ROUTER_POSITION.setStorageAddress(_stakingRouter);

        emit StakingRouterSet(_stakingRouter);
    }

    function getDepositSecurityModule() public view returns (address) {
        return DEPOSIT_SECURITY_MODULE_POSITION.getStorageAddress();
    }

    function setDepositSecurityModule(address _dsm) external {
        _auth(MANAGE_PROTOCOL_CONTRACTS_ROLE);
        require(_dsm != address(0), "DSM_ADDRESS_ZERO");
        DEPOSIT_SECURITY_MODULE_POSITION.setStorageAddress(_dsm);

        emit DepositSecurityModuleSet(_dsm);
    }

    /**
     * @dev Distributes fee portion of the rewards by minting and distributing corresponding amount of liquid tokens.
     * @param _totalRewards Total rewards accrued both on the Execution Layer and the Consensus Layer sides in wei.
     */
    function _distributeFee(uint256 _totalRewards) internal {
        // We need to take a defined percentage of the reported reward as a fee, and we do
        // this by minting new token shares and assigning them to the fee recipients (see
        // StETH docs for the explanation of the shares mechanics). The staking rewards fee
        // is defined in basis points (1 basis point is equal to 0.01%, 10000 (TOTAL_BASIS_POINTS) is 100%).
        //
        // Since we've increased totalPooledEther by _totalRewards (which is already
        // performed by the time this function is called), the combined cost of all holders'
        // shares has became _totalRewards StETH tokens more, effectively splitting the reward
        // between each token holder proportionally to their token share.
        //
        // Now we want to mint new shares to the fee recipient, so that the total cost of the
        // newly-minted shares exactly corresponds to the fee taken:
        //
        // shares2mint * newShareCost = (_totalRewards * totalFee) / PRECISION_POINTS
        // newShareCost = newTotalPooledEther / (prevTotalShares + shares2mint)
        //
        // which follows to:
        //
        //                        _totalRewards * totalFee * prevTotalShares
        // shares2mint = --------------------------------------------------------------
        //                 (newTotalPooledEther * PRECISION_POINTS) - (_totalRewards * totalFee)
        //
        // The effect is that the given percentage of the reward goes to the fee recipient, and
        // the rest of the reward is distributed between token holders proportionally to their
        // token shares.
        IStakingRouter router = getStakingRouter();

        (address[] memory recipients,
            uint256[] memory moduleIds,
            uint96[] memory modulesFees,
            uint96 totalFee,
            uint256 precisionPoints) = router.getStakingRewardsDistribution();

        require(recipients.length == modulesFees.length, "WRONG_RECIPIENTS_INPUT");
        require(moduleIds.length == modulesFees.length, "WRONG_MODULE_IDS_INPUT");

        if (totalFee > 0) {
            uint256 shares2mint =
                _totalRewards.mul(totalFee).mul(_getTotalShares()).div(
                    _getTotalPooledEther().mul(precisionPoints).sub(_totalRewards.mul(totalFee))
                );

            _mintShares(address(this), shares2mint);

            (uint256[] memory moduleRewards, uint256 totalModuleRewards) =
                _transferModuleRewards(recipients, modulesFees, totalFee, shares2mint);

            _transferTreasuryRewards(shares2mint.sub(totalModuleRewards));

            router.reportRewardsMinted(moduleIds, moduleRewards);
        }
    }

    function _transferModuleRewards(
        address[] memory recipients,
        uint96[] memory modulesFees,
        uint256 totalFee,
        uint256 totalRewards
    ) internal returns (uint256[] memory moduleRewards, uint256 totalModuleRewards) {
        totalModuleRewards = 0;
        moduleRewards = new uint256[](recipients.length);

        for (uint256 i = 0; i < recipients.length; i++) {
            if (modulesFees[i] > 0) {
                uint256 iModuleRewards = totalRewards.mul(modulesFees[i]).div(totalFee);
                moduleRewards[i] = iModuleRewards;
                _transferShares(address(this), recipients[i], iModuleRewards);
                _emitTransferAfterMintingShares(recipients[i], iModuleRewards);
                totalModuleRewards = totalModuleRewards.add(iModuleRewards);
            }
        }
    }

    function _transferTreasuryRewards(uint256 treasuryReward) internal {
        address treasury = getTreasury();
        _transferShares(address(this), treasury, treasuryReward);
        _emitTransferAfterMintingShares(treasury, treasuryReward);
    }

    /**
    * @dev Records a deposit to the deposit_contract.deposit function
    * @param _amount Total amount deposited to the Consensus Layer side
    */
    function _markAsUnbuffered(uint256 _amount) internal {
        BUFFERED_ETHER_POSITION.setStorageUint256(_getBufferedEther().sub(_amount));

        emit Unbuffered(_amount);
    }

    /**
    * @dev Write a value nominated in basis points
    */
    function _setBPValue(bytes32 _slot, uint16 _value) internal {
        require(_value <= TOTAL_BASIS_POINTS, "VALUE_OVER_100_PERCENT");
        _slot.setStorageUint256(uint256(_value));
    }

    /**
     * @dev Gets the amount of Ether temporary buffered on this contract balance
     */
    function _getBufferedEther() internal view returns (uint256) {
        return BUFFERED_ETHER_POSITION.getStorageUint256();
    }

    /**
     * @dev Gets unaccounted (excess) Ether on this contract balance
     */
    function _getUnaccountedEther() internal view returns (uint256) {
        return address(this).balance.sub(_getBufferedEther());
    }

    function _getWithdrawalVault() internal view returns (address) {
        uint8 credentialsType = uint8(uint256(getWithdrawalCredentials()) >> 248);
        if (credentialsType == 0x01) {
            return address(uint160(getWithdrawalCredentials()));
        }
        return address(0);
    }

    /// @dev Calculates and returns the total base balance (multiple of 32) of validators in transient state,
    ///     i.e. submitted to the official Deposit contract but not yet visible in the CL state.
    /// @return transient balance in wei (1e-18 Ether)
    function _getTransientBalance() internal view returns (uint256) {
        uint256 depositedValidators = DEPOSITED_VALIDATORS_POSITION.getStorageUint256();
        uint256 clValidators = CL_VALIDATORS_POSITION.getStorageUint256();
        // clValidators can never be less than deposited ones.
        assert(depositedValidators >= clValidators);
        return depositedValidators.sub(clValidators).mul(DEPOSIT_SIZE);
    }

    /**
     * @dev Gets the total amount of Ether controlled by the system
     * @return total balance in wei
     */
    function _getTotalPooledEther() internal view returns (uint256) {
        return _getBufferedEther()
            .add(CL_BALANCE_POSITION.getStorageUint256())
            .add(_getTransientBalance());
    }

    function _pauseStaking() internal {
        STAKING_STATE_POSITION.setStorageStakeLimitStruct(
            STAKING_STATE_POSITION.getStorageStakeLimitStruct().setStakeLimitPauseState(true)
        );

        emit StakingPaused();
    }

    function _resumeStaking() internal {
        STAKING_STATE_POSITION.setStorageStakeLimitStruct(
            STAKING_STATE_POSITION.getStorageStakeLimitStruct().setStakeLimitPauseState(false)
        );

        emit StakingResumed();
    }

    function _getCurrentStakeLimit(StakeLimitState.Data memory _stakeLimitData) internal view returns (uint256) {
        if (_stakeLimitData.isStakingPaused()) {
            return 0;
        }
        if (!_stakeLimitData.isStakingLimitSet()) {
            return uint256(-1);
        }

        return _stakeLimitData.calculateCurrentStakeLimit();
    }

    /**
     * @dev Size-efficient analog of the `auth(_role)` modifier
     * @param _role Permission name
     */
    function _auth(bytes32 _role) internal view auth(_role) {
        // no-op
    }

    /**
     * @dev Invokes a deposit call to the Staking Router contract and updates buffered counters
     * @param _maxDepositsCount max deposits count
     * @param _stakingModuleId id of the staking module to be deposited
     * @param _depositCalldata module calldata
     */
    function deposit(uint256 _maxDepositsCount, uint256 _stakingModuleId, bytes _depositCalldata) external {
        require(msg.sender == getDepositSecurityModule(), "APP_AUTH_DSM_FAILED");
        require(_stakingModuleId <= uint24(-1), "STAKING_MODULE_ID_TOO_LARGE");
        _whenNotStopped();

        uint256 bufferedEth = _getBufferedEther();
        // we dont deposit funds that will go to withdrawals
        uint256 withdrawalReserve = IWithdrawalQueue(getWithdrawalQueue()).unfinalizedStETH();

        if (bufferedEth > withdrawalReserve) {
            bufferedEth = bufferedEth.sub(withdrawalReserve);
            /// available ether amount for deposits (multiple of 32eth)
            uint256 depositableEth = _min(bufferedEth.div(DEPOSIT_SIZE), _maxDepositsCount).mul(DEPOSIT_SIZE);

            uint256 unaccountedEth = _getUnaccountedEther();
            /// @dev transfer ether to SR and make deposit at the same time
            /// @notice allow zero value of depositableEth, in this case SR will simply transfer the unaccounted ether to Lido contract
            uint256 depositedKeysCount = getStakingRouter().deposit.value(depositableEth)(
                _maxDepositsCount,
                _stakingModuleId,
                _depositCalldata
            );
            assert(depositedKeysCount <= depositableEth / DEPOSIT_SIZE );

            if (depositedKeysCount > 0) {
                uint256 depositedAmount = depositedKeysCount.mul(DEPOSIT_SIZE);
                DEPOSITED_VALIDATORS_POSITION.setStorageUint256(DEPOSITED_VALIDATORS_POSITION.getStorageUint256().add(depositedKeysCount));

                _markAsUnbuffered(depositedAmount);
                assert(_getUnaccountedEther() == unaccountedEth);
            }
        }
    }

    function _min(uint256 a, uint256 b) internal pure returns (uint256) {
        return a < b ? a : b;
    }
}<|MERGE_RESOLUTION|>--- conflicted
+++ resolved
@@ -447,7 +447,7 @@
     * @param _clBalance sum of all Lido validators' balances on Consensus Layer
     * @param _withdrawalVaultBalance withdrawal vault balance on Execution Layer for report block
     * @param _elRewardsVaultBalance elRewards vault balance on Execution Layer for report block
-    * @param _requestIdToFinalizeUpTo rigth boundary of requestId range if equals 0, no requests should be finalized
+    * @param _requestIdToFinalizeUpTo right boundary of requestId range if equals 0, no requests should be finalized
     * @param _finalizationShareRate share rate that should be used for finalization
     *
     * @return totalPooledEther amount of ether in the protocol after report
@@ -575,7 +575,6 @@
     }
 
     /**
-<<<<<<< HEAD
     * @notice Returns the key values related to Consensus Layer side of the contract. It historically contains beacon
     * @return depositedValidators - number of deposited validators from Lido contract side
     * @return beaconValidators - number of Lido validators visible on Consensus Layer, reported by oracle
@@ -583,13 +582,6 @@
     *
     * @dev `beacon` in naming still here for historical reasons
     */
-=======
-     * @notice Returns the key values related to Beacon-side
-     * @return depositedValidators - number of deposited validators
-     * @return beaconValidators - number of Lido's validators visible in the Beacon state, reported by oracles
-     * @return beaconBalance - total amount of Beacon-side Ether (sum of all the balances of Lido validators)
-     */
->>>>>>> 9c07a1b1
     function getBeaconStat() external view returns (uint256 depositedValidators, uint256 beaconValidators, uint256 beaconBalance) {
         depositedValidators = DEPOSITED_VALIDATORS_POSITION.getStorageUint256();
         beaconValidators = CL_VALIDATORS_POSITION.getStorageUint256();
@@ -597,32 +589,7 @@
     }
 
     /**
-<<<<<<< HEAD
      * @notice Returns current withdrawal credentials of deposited validators
-=======
-     * @notice Returns current staking rewards fee rate
-     * @return totalFee total rewards fee in base precission
-     */
-    function getFee() external view returns (uint96 totalFee) {
-        (, , totalFee, ) = getStakingRouter().getStakingRewardsDistribution();
-    }
-
-    /**
-     * @notice Returns current fee distribution proportion
-     * @return modulesFee modules summary fee in base precission
-     * @return treasuryFee treasury fee in base precission
-     */
-    function getFeeDistribution() external view returns (uint96 modulesFee, uint96 treasuryFee) {
-        (, uint96[] memory moduleFees, uint96 totalFee, ) = getStakingRouter().getStakingRewardsDistribution();
-        for (uint256 i; i < moduleFees.length; ++i) {
-            modulesFee += moduleFees[i];
-        }
-        treasuryFee = totalFee - modulesFee;
-    }
-
-    /**
-     * @notice Returns current credentials to withdraw ETH on ETH 2.0 side after the phase 2 is launched
->>>>>>> 9c07a1b1
      * @dev DEPRECATED: use StakingRouter.getWithdrawalCredentials() instead
      */
     function getWithdrawalCredentials() public view returns (bytes32) {
