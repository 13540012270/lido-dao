--- conflicted
+++ resolved
@@ -360,14 +360,10 @@
         state.lido.initialize(
             state.oracle,
             state.agent, // treasury
-<<<<<<< HEAD
             address(0), // staking router
             address(0), // deposit security module
-            address(0) // execution layer rewards vault
-=======
             address(0), // execution layer rewards vault
             address(0) // withdrawal queue
->>>>>>> 8ea2f320
         );
 
         // used for issuing vested tokens in the next step
