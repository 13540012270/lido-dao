// SPDX-FileCopyrightText: 2022 Lido <info@lido.fi>
//
// SPDX-License-Identifier: GPL-3.0
//
pragma solidity 0.8.9;

interface IStakingModule {
<<<<<<< HEAD
    function getFee() external view returns (uint16);

=======
    
>>>>>>> 805857d9
    function getTotalKeys() external view returns (uint256);

    function getTotalUsedKeys() external view returns (uint256);

    function getTotalStoppedKeys() external view returns (uint256);

<<<<<<< HEAD
    function getType() external returns (uint16);

    function setType(uint16 _type) external; // module team

    function getStakingRouter() external returns (address);

    function setStakingRouter(address addr) external; // lido team
=======
    function getType() external view returns(uint16);
    function setType(uint16 _type) external;

    function getStakingRouter() external view returns(address);
    function setStakingRouter(address addr) external;
>>>>>>> 805857d9

    function trimUnusedKeys() external;

    function getKeysOpIndex() external view returns (uint256);

<<<<<<< HEAD
    function prepNextSigningKeys(uint256 maxDepositsCount, bytes calldata depositCalldata)
        external
        returns (uint256 keysCount, bytes memory pubkeys, bytes memory signatures);
=======
    function prepNextSigningKeys(uint256 maxDepositsCount, bytes calldata depositCalldata) external returns (bytes memory pubkeys, bytes memory signatures);
>>>>>>> 805857d9
}<|MERGE_RESOLUTION|>--- conflicted
+++ resolved
@@ -5,43 +5,20 @@
 pragma solidity 0.8.9;
 
 interface IStakingModule {
-<<<<<<< HEAD
-    function getFee() external view returns (uint16);
-
-=======
-    
->>>>>>> 805857d9
     function getTotalKeys() external view returns (uint256);
-
     function getTotalUsedKeys() external view returns (uint256);
-
     function getTotalStoppedKeys() external view returns (uint256);
 
-<<<<<<< HEAD
-    function getType() external returns (uint16);
-
+    function getType() external view returns (uint16);
     function setType(uint16 _type) external; // module team
 
-    function getStakingRouter() external returns (address);
-
+    function getStakingRouter() external view returns (address);
     function setStakingRouter(address addr) external; // lido team
-=======
-    function getType() external view returns(uint16);
-    function setType(uint16 _type) external;
-
-    function getStakingRouter() external view returns(address);
-    function setStakingRouter(address addr) external;
->>>>>>> 805857d9
 
     function trimUnusedKeys() external;
-
     function getKeysOpIndex() external view returns (uint256);
 
-<<<<<<< HEAD
     function prepNextSigningKeys(uint256 maxDepositsCount, bytes calldata depositCalldata)
         external
         returns (uint256 keysCount, bytes memory pubkeys, bytes memory signatures);
-=======
-    function prepNextSigningKeys(uint256 maxDepositsCount, bytes calldata depositCalldata) external returns (bytes memory pubkeys, bytes memory signatures);
->>>>>>> 805857d9
 }