// SPDX-FileCopyrightText: 2023 Lido <info@lido.fi>

// SPDX-License-Identifier: GPL-3.0

/* See contracts/COMPILERS.md */
pragma solidity 0.8.9;

import {AccessControlEnumerable} from "./utils/access/AccessControlEnumerable.sol";

import {IStakingRouter} from "./interfaces/IStakingRouter.sol";
import {IStakingModule} from "./interfaces/IStakingModule.sol";
import {ILido} from "./interfaces/ILido.sol";

import {Math} from "./lib/Math.sol";
import {UnstructuredStorage} from "./lib/UnstructuredStorage.sol";
import {MinFirstAllocationStrategy} from "../common/lib/MinFirstAllocationStrategy.sol";

import {BeaconChainDepositor} from "./BeaconChainDepositor.sol";

contract StakingRouter is IStakingRouter, AccessControlEnumerable, BeaconChainDepositor {
    using UnstructuredStorage for bytes32;

    /// @dev events
    event StakingModuleAdded(uint24 indexed stakingModuleId, address stakingModule, string name, address createdBy);
    event StakingModuleTargetShareSet(uint24 indexed stakingModuleId, uint16 targetShare, address setBy);
    event StakingModuleFeesSet(uint24 indexed stakingModuleId, uint16 stakingModuleFee, uint16 treasuryFee, address setBy);
    event StakingModuleStatusSet(uint24 indexed stakingModuleId, StakingModuleStatus status, address setBy);
    event StakingModuleExitedKeysIncompleteReporting(uint256 indexed stakingModuleId, uint256 unreportedExitedKeysCount);
    event WithdrawalCredentialsSet(bytes32 withdrawalCredentials, address setBy);
    event ContractVersionSet(uint256 version);
    /**
     * Emitted when the StakingRouter received ETH
     */
    event StakingRouterETHReceived(uint256 amount);
    event StakingRouterETHDeposited(uint24 indexed stakingModuleId, uint256 amount);

    /// @dev errors
    error ErrorZeroAddress(string field);
    error ErrorBaseVersion();
    error ErrorValueOver100Percent(string field);
    error ErrorStakingModuleStatusNotChanged();
    error ErrorStakingModuleNotActive();
    error ErrorStakingModuleNotPaused();
    error ErrorEmptyWithdrawalsCredentials();
    error ErrorDirectETHTransfer();
    error ErrorExitedKeysCountCannotDecrease();
    error ErrorStakingModulesLimitExceeded();
    error ErrorStakingModuleIdTooLarge();
    error ErrorStakingModuleUnregistered();
    error ErrorAppAuthLidoFailed();
    error ErrorStakingModuleStatusTheSame();
    error ErrorStakingModuleWrongName();

    struct StakingModuleCache {
        address stakingModuleAddress;
        uint24 stakingModuleId;
        uint16 stakingModuleFee;
        uint16 treasuryFee;
        uint16 targetShare;
        StakingModuleStatus status;
        uint256 activeKeysCount;
        uint256 availableKeysCount;
    }

    bytes32 public constant MANAGE_WITHDRAWAL_CREDENTIALS_ROLE = keccak256("MANAGE_WITHDRAWAL_CREDENTIALS_ROLE");
    bytes32 public constant STAKING_MODULE_PAUSE_ROLE = keccak256("STAKING_MODULE_PAUSE_ROLE");
    bytes32 public constant STAKING_MODULE_RESUME_ROLE = keccak256("STAKING_MODULE_RESUME_ROLE");
    bytes32 public constant STAKING_MODULE_MANAGE_ROLE = keccak256("STAKING_MODULE_MANAGE_ROLE");
    bytes32 public constant REPORT_EXITED_KEYS_ROLE = keccak256("REPORT_EXITED_KEYS_ROLE");
    bytes32 public constant REPORT_REWARDS_MINTED_ROLE = keccak256("REPORT_REWARDS_MINTED_ROLE");

    /// Version of the initialized contract data
    /// NB: Contract versioning starts from 1.
    /// The version stored in CONTRACT_VERSION_POSITION equals to
    /// - 0 right after deployment when no initializer is invoked yet
    /// - N after calling initialize() during deployment from scratch, where N is the current contract version
    /// - N after upgrading contract from the previous version (after calling finalize_vN())
    bytes32 internal constant CONTRACT_VERSION_POSITION = keccak256("lido.StakingRouter.contractVersion");

    bytes32 internal constant LIDO_POSITION = keccak256("lido.StakingRouter.lido");

    /// @dev Credentials which allows the DAO to withdraw Ether on the 2.0 side
    bytes32 internal constant WITHDRAWAL_CREDENTIALS_POSITION = keccak256("lido.StakingRouter.withdrawalCredentials");

    /// @dev total count of staking modules
    bytes32 internal constant STAKING_MODULES_COUNT_POSITION = keccak256("lido.StakingRouter.stakingModulesCount");
    /// @dev id of the last added staking module. This counter grow on staking modules adding
    bytes32 internal constant LAST_STAKING_MODULE_ID_POSITION = keccak256("lido.StakingRouter.lastStakingModuleId");
    /// @dev mapping is used instead of array to allow to extend the StakingModule
    bytes32 internal constant STAKING_MODULES_MAPPING_POSITION = keccak256("lido.StakingRouter.stakingModules");
    /// @dev Position of the staking modules in the `_stakingModules` map, plus 1 because
    ///      index 0 means a value is not in the set.
    bytes32 internal constant STAKING_MODULE_INDICES_MAPPING_POSITION = keccak256("lido.StakingRouter.stakingModuleIndicesOneBased");

    uint256 public constant FEE_PRECISION_POINTS = 10 ** 20; // 100 * 10 ** 18
    uint256 public constant TOTAL_BASIS_POINTS = 10000;

    uint256 internal constant UINT24_MAX = type(uint24).max;

    modifier validStakingModuleId(uint256 _stakingModuleId) {
        if (_stakingModuleId > UINT24_MAX) revert ErrorStakingModuleIdTooLarge();
        _;
    }

    constructor(address _depositContract) BeaconChainDepositor(_depositContract) {
        /// @dev lock version in implementation to avoid initialize() call
        ///      DEFAULT_ADMIN_ROLE will remain unset, i.e. no ability to add new members or roles
        _setContractVersion(type(uint256).max);
    }

    /**
     * @dev proxy initialization
     * @param _admin Lido DAO Aragon agent contract address
     * @param _lido Lido address
     * @param _withdrawalCredentials Lido withdrawal vault contract address
     */
    function initialize(address _admin, address _lido, bytes32 _withdrawalCredentials) external {
        if (_admin == address(0)) revert ErrorZeroAddress("_admin");
        if (_lido == address(0)) revert ErrorZeroAddress("_lido");
        if (CONTRACT_VERSION_POSITION.getStorageUint256() != 0) revert ErrorBaseVersion();
        _setContractVersion(1);

        _setupRole(DEFAULT_ADMIN_ROLE, _admin);

        LIDO_POSITION.setStorageAddress(_lido);
        WITHDRAWAL_CREDENTIALS_POSITION.setStorageBytes32(_withdrawalCredentials);
        emit WithdrawalCredentialsSet(_withdrawalCredentials, msg.sender);
    }

    /// @dev prohibit direct transfer to contract
    receive() external payable {
        revert ErrorDirectETHTransfer();
    }

    /**
     * @notice Return the Lido contract address
     */
    function getLido() public view returns (ILido) {
        return ILido(LIDO_POSITION.getStorageAddress());
    }

    /**
     * @notice register a new staking module
     * @param _name name of staking module
     * @param _stakingModuleAddress address of staking module
     * @param _targetShare target total stake share
     * @param _stakingModuleFee fee of the staking module taken from the consensus layer rewards
     * @param _treasuryFee treasury fee
     */
    function addStakingModule(
        string calldata _name,
        address _stakingModuleAddress,
        uint16 _targetShare,
        uint16 _stakingModuleFee,
        uint16 _treasuryFee
    ) external onlyRole(STAKING_MODULE_MANAGE_ROLE) {
        if (_targetShare > TOTAL_BASIS_POINTS) revert ErrorValueOver100Percent("_targetShare");
        if (_stakingModuleFee + _treasuryFee > TOTAL_BASIS_POINTS) revert ErrorValueOver100Percent("_stakingModuleFee + _treasuryFee");
        if (_stakingModuleAddress == address(0)) revert ErrorZeroAddress("_stakingModuleAddress");
        if (bytes(_name).length == 0 || bytes(_name).length > 32) revert ErrorStakingModuleWrongName();

        uint256 newStakingModuleIndex = getStakingModulesCount();

        if (newStakingModuleIndex >= 32) revert ErrorStakingModulesLimitExceeded();
        StakingModule storage newStakingModule = _getStakingModuleByIndex(newStakingModuleIndex);
        uint24 newStakingModuleId = uint24(LAST_STAKING_MODULE_ID_POSITION.getStorageUint256()) + 1;

        newStakingModule.id = newStakingModuleId;
        newStakingModule.name = _name;
        newStakingModule.stakingModuleAddress = _stakingModuleAddress;
        newStakingModule.targetShare = _targetShare;
        newStakingModule.stakingModuleFee = _stakingModuleFee;
        newStakingModule.treasuryFee = _treasuryFee;
        /// @dev since `enum` is `uint8` by nature, so the `status` is stored as `uint8` to avoid possible problems when upgrading.
        ///      But for human readability, we use `enum` as function parameter type.
        ///      More about conversion in the docs https://docs.soliditylang.org/en/v0.8.17/types.html#enums
        newStakingModule.status = uint8(StakingModuleStatus.Active);

        _setStakingModuleIndexById(newStakingModuleId, newStakingModuleIndex);
        LAST_STAKING_MODULE_ID_POSITION.setStorageUint256(newStakingModuleId);
        STAKING_MODULES_COUNT_POSITION.setStorageUint256(newStakingModuleIndex + 1);

        emit StakingModuleAdded(newStakingModuleId, _stakingModuleAddress, _name, msg.sender);
        emit StakingModuleTargetShareSet(newStakingModuleId, _targetShare, msg.sender);
        emit StakingModuleFeesSet(newStakingModuleId, _stakingModuleFee, _treasuryFee, msg.sender);
    }

    /**
     * @notice Update staking module params
     * @param _stakingModuleId staking module id
     * @param _targetShare target total stake share
     * @param _stakingModuleFee fee of the staking module taken from the consensus layer rewards
     * @param _treasuryFee treasury fee
     */
    function updateStakingModule(
        uint256 _stakingModuleId,
        uint16 _targetShare,
        uint16 _stakingModuleFee,
        uint16 _treasuryFee
    ) external
      validStakingModuleId(_stakingModuleId)
      onlyRole(STAKING_MODULE_MANAGE_ROLE)
    {
        if (_targetShare > TOTAL_BASIS_POINTS) revert ErrorValueOver100Percent("_targetShare");
        if (_stakingModuleFee + _treasuryFee > TOTAL_BASIS_POINTS) revert ErrorValueOver100Percent("_stakingModuleFee + _treasuryFee");

        uint256 stakingModuleIndex = _getStakingModuleIndexById(uint24(_stakingModuleId));
        StakingModule storage stakingModule = _getStakingModuleByIndex(stakingModuleIndex);

        stakingModule.targetShare = _targetShare;
        stakingModule.treasuryFee = _treasuryFee;
        stakingModule.stakingModuleFee = _stakingModuleFee;

        emit StakingModuleTargetShareSet(uint24(_stakingModuleId), _targetShare, msg.sender);
        emit StakingModuleFeesSet(uint24(_stakingModuleId), _stakingModuleFee, _treasuryFee, msg.sender);
    }

    function reportRewardsMinted(uint256[] calldata _stakingModuleIds, uint256[] calldata _totalShares)
        external
        onlyRole(REPORT_REWARDS_MINTED_ROLE)
    {
        for (uint256 i = 0; i < _stakingModuleIds.length; ) {
            address moduleAddr = _getStakingModuleById(_stakingModuleIds[i]).stakingModuleAddress;
            IStakingModule(moduleAddr).handleRewardsMinted(_totalShares[i]);
            unchecked { ++i; }
        }
    }

    function updateExitedKeysCountByStakingModule(
        uint256[] calldata _stakingModuleIds,
        uint256[] calldata _exitedKeysCounts
    ) external onlyRole(REPORT_EXITED_KEYS_ROLE) {
        for (uint256 i = 0; i < _stakingModuleIds.length; ) {
            StakingModule storage stakingModule = _getStakingModuleById(_stakingModuleIds[i]);
            uint256 prevExitedKeysCount = stakingModule.exitedKeysCount;
            if (_exitedKeysCounts[i] < prevExitedKeysCount) {
                revert ErrorExitedKeysCountCannotDecrease();
            }
            (uint256 moduleExitedKeysCount,,) = IStakingModule(stakingModule.stakingModuleAddress)
                .getValidatorsKeysStats();
            if (moduleExitedKeysCount < prevExitedKeysCount) {
                // not all of the exited keys were async reported to the module
                emit StakingModuleExitedKeysIncompleteReporting(
                    stakingModule.id,
                    prevExitedKeysCount - moduleExitedKeysCount);
            }
            stakingModule.exitedKeysCount = _exitedKeysCounts[i];
            unchecked { ++i; }
        }
    }

    function reportStakingModuleExitedKeysCountByNodeOperator(
        uint256 _stakingModuleId,
        uint256[] calldata _nodeOperatorIds,
        uint256[] calldata _exitedKeysCounts
    ) external onlyRole(REPORT_EXITED_KEYS_ROLE) {
        StakingModule storage stakingModule = _getStakingModuleById(_stakingModuleId);
        address moduleAddr = stakingModule.stakingModuleAddress;
        for (uint256 i = 0; i < _nodeOperatorIds.length; ) {
            uint256 exitedKeysCount = IStakingModule(moduleAddr)
                .updateExitedValidatorsKeysCount(_nodeOperatorIds[i], _exitedKeysCounts[i]);
            if (exitedKeysCount == stakingModule.exitedKeysCount) {
                // oracle finished updating exited keys for all node ops
                IStakingModule(moduleAddr).finishUpdatingExitedValidatorsKeysCount();
            }
            unchecked { ++i; }
        }
    }

    function getExitedKeysCountAcrossAllModules() external view returns (uint256) {
        uint256 stakingModulesCount = getStakingModulesCount();
        uint256 exitedKeysCount = 0;
        for (uint256 i; i < stakingModulesCount; ) {
            exitedKeysCount += _getStakingModuleByIndex(i).exitedKeysCount;
            unchecked { ++i; }
        }
        return exitedKeysCount;
    }

    /**
     * @notice Returns all registered staking modules
     */
    function getStakingModules() external view returns (StakingModule[] memory res) {
        uint256 stakingModulesCount = getStakingModulesCount();
        res = new StakingModule[](stakingModulesCount);
        for (uint256 i; i < stakingModulesCount; ) {
            res[i] = _getStakingModuleByIndex(i);
            unchecked {
                ++i;
            }
        }
    }

    /**
     *  @dev Returns staking module by id
     */
    function getStakingModule(uint256 _stakingModuleId)
        external
        view
        validStakingModuleId(_stakingModuleId)
        returns (StakingModule memory)
    {
        return _getStakingModuleById(uint24(_stakingModuleId));
    }

    /**
     * @dev Returns total number of staking modules
     */
    function getStakingModulesCount() public view returns (uint256) {
        return STAKING_MODULES_COUNT_POSITION.getStorageUint256();
    }

    /**
     *  @dev Returns staking module by index
     */
    function getStakingModuleByIndex(uint256 _stakingModuleIndex) external view returns (StakingModule memory) {
        return _getStakingModuleByIndex(_stakingModuleIndex);
    }

    /**
     * @dev Returns status of staking module
     */
    function getStakingModuleStatus(uint256 _stakingModuleId) public view
        validStakingModuleId(_stakingModuleId)
        returns (StakingModuleStatus)
    {
        return StakingModuleStatus(_getStakingModuleById(uint24(_stakingModuleId)).status);
    }

    /**
     * @notice set the staking module status flag for participation in further deposits and/or reward distribution
     */
    function setStakingModuleStatus(uint256 _stakingModuleId, StakingModuleStatus _status) external
        validStakingModuleId(_stakingModuleId)
        onlyRole(STAKING_MODULE_MANAGE_ROLE)
    {
        StakingModule storage stakingModule = _getStakingModuleById(uint24(_stakingModuleId));
        StakingModuleStatus _prevStatus = StakingModuleStatus(stakingModule.status);
        if (_prevStatus == _status) revert ErrorStakingModuleStatusTheSame();
        stakingModule.status = uint8(_status);
        emit StakingModuleStatusSet(uint24(_stakingModuleId), _status, msg.sender);
    }

    /**
     * @notice pause deposits for staking module
     * @param _stakingModuleId id of the staking module to be paused
     */
    function pauseStakingModule(uint256 _stakingModuleId) external
        validStakingModuleId(_stakingModuleId)
        onlyRole(STAKING_MODULE_PAUSE_ROLE)
    {
        StakingModule storage stakingModule = _getStakingModuleById(uint24(_stakingModuleId));
        StakingModuleStatus _prevStatus = StakingModuleStatus(stakingModule.status);
        if (_prevStatus != StakingModuleStatus.Active) revert ErrorStakingModuleNotActive();
        stakingModule.status = uint8(StakingModuleStatus.DepositsPaused);
        emit StakingModuleStatusSet(uint24(_stakingModuleId), StakingModuleStatus.DepositsPaused, msg.sender);
    }

    /**
     * @notice resume deposits for staking module
     * @param _stakingModuleId id of the staking module to be unpaused
     */
    function resumeStakingModule(uint256 _stakingModuleId) external
        validStakingModuleId(_stakingModuleId)
        onlyRole(STAKING_MODULE_RESUME_ROLE)
    {
        StakingModule storage stakingModule = _getStakingModuleById(uint24(_stakingModuleId));
        StakingModuleStatus _prevStatus = StakingModuleStatus(stakingModule.status);
        if (_prevStatus != StakingModuleStatus.DepositsPaused) revert ErrorStakingModuleNotPaused();
        stakingModule.status = uint8(StakingModuleStatus.Active);
        emit StakingModuleStatusSet(uint24(_stakingModuleId), StakingModuleStatus.Active, msg.sender);
    }

    function getStakingModuleIsStopped(uint256 _stakingModuleId) external view
        validStakingModuleId(_stakingModuleId)
        returns (bool)
    {
        return getStakingModuleStatus(uint24(_stakingModuleId)) == StakingModuleStatus.Stopped;
    }

    function getStakingModuleIsDepositsPaused(uint256 _stakingModuleId) external view
        validStakingModuleId(_stakingModuleId)
        returns (bool)
    {
        return getStakingModuleStatus(uint24(_stakingModuleId)) == StakingModuleStatus.DepositsPaused;
    }

    function getStakingModuleIsActive(uint256 _stakingModuleId) external view
        validStakingModuleId(_stakingModuleId)
        returns (bool)
    {
        return getStakingModuleStatus(uint24(_stakingModuleId)) == StakingModuleStatus.Active;
    }

    function getStakingModuleKeysOpIndex(uint256 _stakingModuleId) external view
        validStakingModuleId(_stakingModuleId)
        returns (uint256)
    {
        return IStakingModule(_getStakingModuleAddressById(uint24(_stakingModuleId))).getValidatorsKeysNonce();
    }

    function getStakingModuleLastDepositBlock(uint256 _stakingModuleId) external view
        validStakingModuleId(_stakingModuleId)
        returns (uint256)
    {
        StakingModule storage stakingModule = _getStakingModuleById(uint24(_stakingModuleId));
        return stakingModule.lastDepositBlock;
    }

    function getStakingModuleActiveKeysCount(uint256 _stakingModuleId) external view
        validStakingModuleId(_stakingModuleId)
        returns (uint256 activeKeysCount)
    {
        (, activeKeysCount, ) = IStakingModule(_getStakingModuleAddressById(uint24(_stakingModuleId))).getValidatorsKeysStats();
    }

    /**
     * @dev calculate max count of depositable staking module keys based on the current Staking Router balance and buffered Ether amoutn
     *
     * @param _stakingModuleIndex index of the staking module to be deposited
     * @return max depositable keys count
     */
    function getStakingModuleMaxDepositableKeys(uint256 _stakingModuleIndex) public view returns (uint256) {
        uint256 _keysToAllocate = getLido().getBufferedEther() / DEPOSIT_SIZE;
        (, uint256[] memory newKeysAllocation, StakingModuleCache[] memory stakingModulesCache) = _getKeysAllocation(_keysToAllocate);
        return newKeysAllocation[_stakingModuleIndex] - stakingModulesCache[_stakingModuleIndex].activeKeysCount;
    }

    /**
     * @notice Returns the aggregate fee distribution proportion
     * @return modulesFee modules aggregate fee in base precision
     * @return treasuryFee treasury fee in base precision
     * @return basePrecision base precision: a value corresponding to the full fee
     */
    function getStakingFeeAggregateDistribution() external view returns (
        uint96 modulesFee,
        uint96 treasuryFee,
        uint256 basePrecision
    ) {
        uint96[] memory moduleFees;
        uint96 totalFee;
        (, , moduleFees, totalFee, basePrecision) = getStakingRewardsDistribution();
        for (uint256 i; i < moduleFees.length; ++i) {
            modulesFee += moduleFees[i];
        }
        treasuryFee = totalFee - modulesFee;
    }

    /**
     * @notice Return shares table
     *
     * @return recipients rewards recipient addresses corresponding to each module
     * @return stakingModuleIds module IDs
     * @return stakingModuleFees fee of each recipient
     * @return totalFee total fee to mint for each staking module and treasury
     * @return precisionPoints base precision number, which constitutes 100% fee
     */
    function getStakingRewardsDistribution()
        public
        view
        returns (
            address[] memory recipients,
            uint256[] memory stakingModuleIds,
            uint96[] memory stakingModuleFees,
            uint96 totalFee,
            uint256 precisionPoints
        )
    {
        (uint256 totalActiveKeys, StakingModuleCache[] memory stakingModulesCache) = _loadStakingModulesCache(false);
        uint256 stakingModulesCount = stakingModulesCache.length;

        /// @dev return empty response if there are no staking modules or active keys yet
        if (stakingModulesCount == 0 || totalActiveKeys == 0) {
            return (new address[](0), new uint256[](0), new uint96[](0), 0, FEE_PRECISION_POINTS);
        }

        precisionPoints = FEE_PRECISION_POINTS;
        stakingModuleIds = new uint256[](stakingModulesCount);
        recipients = new address[](stakingModulesCount);
        stakingModuleFees = new uint96[](stakingModulesCount);

        uint256 rewardedStakingModulesCount = 0;
        uint256 stakingModuleKeysShare;
        uint96 stakingModuleFee;

        for (uint256 i; i < stakingModulesCount; ) {
            stakingModuleIds[i] = stakingModulesCache[i].stakingModuleId;
            /// @dev skip staking modules which have no active keys
            if (stakingModulesCache[i].activeKeysCount > 0) {
                stakingModuleKeysShare = ((stakingModulesCache[i].activeKeysCount * precisionPoints) / totalActiveKeys);

                recipients[rewardedStakingModulesCount] = address(stakingModulesCache[i].stakingModuleAddress);
                stakingModuleFee = uint96((stakingModuleKeysShare * stakingModulesCache[i].stakingModuleFee) / TOTAL_BASIS_POINTS);
                /// @dev if the staking module has the `Stopped` status for some reason, then
                ///      the staking module's rewards go to the treasury, so that the DAO has ability
                ///      to manage them (e.g. to compensate the staking module in case of an error, etc.)
                if (stakingModulesCache[i].status != StakingModuleStatus.Stopped) {
                    stakingModuleFees[rewardedStakingModulesCount] = stakingModuleFee;
                }
                // else keep stakingModuleFees[rewardedStakingModulesCount] = 0, but increase totalFee

                totalFee += (uint96((stakingModuleKeysShare * stakingModulesCache[i].treasuryFee) / TOTAL_BASIS_POINTS) + stakingModuleFee);

                unchecked {
                    rewardedStakingModulesCount++;
                }
            }
            unchecked {
                ++i;
            }
        }

        // sanity check
        if (totalFee >= precisionPoints) revert ErrorValueOver100Percent("totalFee");

        /// @dev shrink arrays
        if (rewardedStakingModulesCount < stakingModulesCount) {
            uint256 trim = stakingModulesCount - rewardedStakingModulesCount;
            assembly {
                mstore(recipients, sub(mload(recipients), trim))
                mstore(stakingModuleFees, sub(mload(stakingModuleFees), trim))
            }
        }
    }

    /// @notice returns new deposits allocation after the distribution of the `_keysToAllocate` keys
    function getKeysAllocation(uint256 _keysToAllocate) external view returns (uint256 allocated, uint256[] memory allocations) {
        (allocated, allocations, ) = _getKeysAllocation(_keysToAllocate);
    }

    /**
     * @dev Invokes a deposit call to the official Deposit contract
     * @param _maxDepositsCount max deposits count
     * @param _stakingModuleId id of the staking module to be deposited
     * @param _depositCalldata staking module calldata
     */
    function deposit(
        uint256 _maxDepositsCount,
        uint256 _stakingModuleId,
        bytes calldata _depositCalldata
    ) external payable validStakingModuleId(_stakingModuleId)  returns (uint256 keysCount) {
        if (msg.sender != LIDO_POSITION.getStorageAddress()) revert ErrorAppAuthLidoFailed();

        uint256 depositableEth = msg.value;
        if (depositableEth == 0) {
            _transferBalanceEthToLido();
            return 0;
        }

        bytes32 withdrawalCredentials = getWithdrawalCredentials();
        if (withdrawalCredentials == 0) revert ErrorEmptyWithdrawalsCredentials();

        uint256 stakingModuleIndex = _getStakingModuleIndexById(uint24(_stakingModuleId));
        StakingModule storage stakingModule = _getStakingModuleByIndex(stakingModuleIndex);
        if (StakingModuleStatus(stakingModule.status) != StakingModuleStatus.Active) revert ErrorStakingModuleNotActive();

        uint256 maxDepositableKeys = getStakingModuleMaxDepositableKeys(stakingModuleIndex);
        uint256 keysToDeposit = Math.min(maxDepositableKeys, _maxDepositsCount);

        if (keysToDeposit > 0) {
            bytes memory publicKeysBatch;
            bytes memory signaturesBatch;
            (keysCount, publicKeysBatch, signaturesBatch) = IStakingModule(stakingModule.stakingModuleAddress)
                .requestValidatorsKeysForDeposits(keysToDeposit, _depositCalldata);

            if (keysCount > 0) {
                _makeBeaconChainDeposits32ETH(keysCount, abi.encodePacked(withdrawalCredentials), publicKeysBatch, signaturesBatch);

                stakingModule.lastDepositAt = uint64(block.timestamp);
                stakingModule.lastDepositBlock = block.number;

                emit StakingRouterETHDeposited(uint24(_stakingModuleId), keysCount * DEPOSIT_SIZE);
            }
        }
        _transferBalanceEthToLido();
    }

    /// @dev transfer all remaining balance to Lido contract
    function _transferBalanceEthToLido() internal {
        uint256 balance = address(this).balance;
        if (balance > 0) {
            getLido().receiveStakingRouter{value: balance}();
        }
    }

    /**
     * @notice Set credentials to withdraw ETH on Consensus Layer side after the phase 2 is launched to `_withdrawalCredentials`
     * @dev Note that setWithdrawalCredentials discards all unused signing keys as the signatures are invalidated.
     * @param _withdrawalCredentials withdrawal credentials field as defined in the Ethereum PoS consensus specs
     */
    function setWithdrawalCredentials(bytes32 _withdrawalCredentials) external onlyRole(MANAGE_WITHDRAWAL_CREDENTIALS_ROLE) {
        WITHDRAWAL_CREDENTIALS_POSITION.setStorageBytes32(_withdrawalCredentials);

        //trim keys with old WC
        _trimUnusedKeys();

        emit WithdrawalCredentialsSet(_withdrawalCredentials, msg.sender);
    }

    /**
     * @notice Returns current credentials to withdraw ETH on Consensus Layer side after the phase 2 is launched
     */
    function getWithdrawalCredentials() public view returns (bytes32) {
        return WITHDRAWAL_CREDENTIALS_POSITION.getStorageBytes32();
    }

    function _trimUnusedKeys() internal {
        uint256 stakingModulesCount = getStakingModulesCount();
        for (uint256 i; i < stakingModulesCount; ) {
            IStakingModule(_getStakingModuleAddressByIndex(i)).invalidateReadyToDepositKeys();
            unchecked {
                ++i;
            }
        }
    }

    /**
     * @dev load modules into a memory cache
     *
     * @param _zeroKeysCountsOfInactiveModules if true, active and available keys for
     *        inactive modules are set to zero
     *
     * @return totalActiveKeys total active keys across all modules (excluding inactive
     *         if _zeroKeysCountsOfInactiveModules is true)
     * @return stakingModulesCache array of StakingModuleCache structs
     */
    function _loadStakingModulesCache(bool _zeroKeysCountsOfInactiveModules) internal view returns (
        uint256 totalActiveKeys,
        StakingModuleCache[] memory stakingModulesCache
    ) {
        uint256 stakingModulesCount = getStakingModulesCount();
        stakingModulesCache = new StakingModuleCache[](stakingModulesCount);
        for (uint256 i; i < stakingModulesCount; ) {
            stakingModulesCache[i] = _loadStakingModulesCacheItem(i, _zeroKeysCountsOfInactiveModules);
            totalActiveKeys += stakingModulesCache[i].activeKeysCount;
            unchecked {
                ++i;
            }
        }
    }

    function _loadStakingModulesCacheItem(
        uint256 _stakingModuleIndex,
        bool _zeroKeysCountsIfInactive
    ) internal view returns (StakingModuleCache memory cacheItem) {
        StakingModule storage stakingModuleData = _getStakingModuleByIndex(_stakingModuleIndex);

        cacheItem.stakingModuleAddress = stakingModuleData.stakingModuleAddress;
        cacheItem.stakingModuleId = stakingModuleData.id;
        cacheItem.stakingModuleFee = stakingModuleData.stakingModuleFee;
        cacheItem.treasuryFee = stakingModuleData.treasuryFee;
        cacheItem.targetShare = stakingModuleData.targetShare;
        cacheItem.status = StakingModuleStatus(stakingModuleData.status);

        if (!_zeroKeysCountsIfInactive || cacheItem.status == StakingModuleStatus.Active) {
            uint256 moduleExitedKeysCount;
            (moduleExitedKeysCount, cacheItem.activeKeysCount, cacheItem.availableKeysCount) =
                IStakingModule(cacheItem.stakingModuleAddress).getValidatorsKeysStats();
            uint256 exitedKeysCount = stakingModuleData.exitedKeysCount;
            if (exitedKeysCount > moduleExitedKeysCount) {
                // module hasn't received all exited validators data yet => we need to correct
                // activeKeysCount (equal to depositedKeysCount - exitedKeysCount) replacing
                // the exitedKeysCount with the one that staking router is aware of
                cacheItem.activeKeysCount -= (exitedKeysCount - moduleExitedKeysCount);
            }
        }
    }

    function _getKeysAllocation(
        uint256 _keysToAllocate
    ) internal view returns (uint256 allocated, uint256[] memory allocations, StakingModuleCache[] memory stakingModulesCache) {
        // calculate total used keys for operators
        uint256 totalActiveKeys;

        (totalActiveKeys, stakingModulesCache) = _loadStakingModulesCache(true);

        uint256 stakingModulesCount = stakingModulesCache.length;
        allocations = new uint256[](stakingModulesCount);
        if (stakingModulesCount > 0) {
            /// @dev new estimated active keys count
            totalActiveKeys += _keysToAllocate;
            uint256[] memory capacities = new uint256[](stakingModulesCount);
            uint256 targetKeys;

            for (uint256 i; i < stakingModulesCount; ) {
                allocations[i] = stakingModulesCache[i].activeKeysCount;
                targetKeys = (stakingModulesCache[i].targetShare * totalActiveKeys) / TOTAL_BASIS_POINTS;
                capacities[i] = Math.min(targetKeys, stakingModulesCache[i].activeKeysCount + stakingModulesCache[i].availableKeysCount);
                unchecked {
                    ++i;
                }
            }

            allocated = MinFirstAllocationStrategy.allocate(allocations, capacities, _keysToAllocate);
        }
    }

<<<<<<< HEAD
    function _getStakingModuleIndexById(uint256 _stakingModuleId) internal view returns (uint256) {
        mapping(uint256 => uint256) storage _stakingModuleIndicesOneBased = _getStorageStakingIndicesMapping(
            STAKING_MODULE_INDICES_MAPPING_POSITION
        );
=======
    function _getStakingModuleIndexById(uint24 _stakingModuleId) internal view returns (uint256) {
        mapping(uint24 => uint256) storage _stakingModuleIndicesOneBased = _getStorageStakingIndicesMapping();
>>>>>>> 9c07a1b1
        uint256 indexOneBased = _stakingModuleIndicesOneBased[_stakingModuleId];
        if (indexOneBased == 0) revert ErrorStakingModuleUnregistered();
        return indexOneBased - 1;
    }

    function _setStakingModuleIndexById(uint24 _stakingModuleId, uint256 _stakingModuleIndex) internal {
<<<<<<< HEAD
        mapping(uint256 => uint256) storage _stakingModuleIndicesOneBased = _getStorageStakingIndicesMapping(
            STAKING_MODULE_INDICES_MAPPING_POSITION
        );
=======
        mapping(uint24 => uint256) storage _stakingModuleIndicesOneBased = _getStorageStakingIndicesMapping();
>>>>>>> 9c07a1b1
        _stakingModuleIndicesOneBased[_stakingModuleId] = _stakingModuleIndex + 1;
    }

    function _getStakingModuleIdByIndex(uint256 _stakingModuleIndex) internal view returns (uint24) {
        return _getStakingModuleByIndex(_stakingModuleIndex).id;
    }

    function _getStakingModuleById(uint256 _stakingModuleId) internal view returns (StakingModule storage) {
        return _getStakingModuleByIndex(_getStakingModuleIndexById(_stakingModuleId));
    }

    function _getStakingModuleByIndex(uint256 _stakingModuleIndex) internal view returns (StakingModule storage) {
        mapping(uint256 => StakingModule) storage _stakingModules = _getStorageStakingModulesMapping();
        return _stakingModules[_stakingModuleIndex];
    }

    function _getStakingModuleAddressById(uint24 _stakingModuleId) internal view returns (address) {
        return _getStakingModuleById(_stakingModuleId).stakingModuleAddress;
    }

    function _getStakingModuleAddressByIndex(uint256 _stakingModuleIndex) internal view returns (address) {
        return _getStakingModuleByIndex(_stakingModuleIndex).stakingModuleAddress;
    }

    function _setContractVersion(uint256 version) internal {
        CONTRACT_VERSION_POSITION.setStorageUint256(version);
        emit ContractVersionSet(version);
    }

    /// @notice Return the initialized version of this contract starting from 0
    function getVersion() external view returns (uint256) {
        return CONTRACT_VERSION_POSITION.getStorageUint256();
    }

    function _getStorageStakingModulesMapping() internal pure returns (mapping(uint256 => StakingModule) storage result) {
        bytes32 position = STAKING_MODULES_MAPPING_POSITION;
        assembly {
            result.slot := position
        }
    }

<<<<<<< HEAD
    function _getStorageStakingIndicesMapping(bytes32 position) internal pure returns (mapping(uint256 => uint256) storage result) {
=======
    function _getStorageStakingIndicesMapping() internal pure returns (mapping(uint24 => uint256) storage result) {
        bytes32 position = STAKING_MODULE_INDICES_MAPPING_POSITION;
>>>>>>> 9c07a1b1
        assembly {
            result.slot := position
        }
    }
}<|MERGE_RESOLUTION|>--- conflicted
+++ resolved
@@ -25,7 +25,7 @@
     event StakingModuleTargetShareSet(uint24 indexed stakingModuleId, uint16 targetShare, address setBy);
     event StakingModuleFeesSet(uint24 indexed stakingModuleId, uint16 stakingModuleFee, uint16 treasuryFee, address setBy);
     event StakingModuleStatusSet(uint24 indexed stakingModuleId, StakingModuleStatus status, address setBy);
-    event StakingModuleExitedKeysIncompleteReporting(uint256 indexed stakingModuleId, uint256 unreportedExitedKeysCount);
+    event StakingModuleExitedKeysIncompleteReporting(uint24 indexed stakingModuleId, uint256 unreportedExitedKeysCount);
     event WithdrawalCredentialsSet(bytes32 withdrawalCredentials, address setBy);
     event ContractVersionSet(uint256 version);
     /**
@@ -38,7 +38,6 @@
     error ErrorZeroAddress(string field);
     error ErrorBaseVersion();
     error ErrorValueOver100Percent(string field);
-    error ErrorStakingModuleStatusNotChanged();
     error ErrorStakingModuleNotActive();
     error ErrorStakingModuleNotPaused();
     error ErrorEmptyWithdrawalsCredentials();
@@ -204,7 +203,7 @@
         if (_targetShare > TOTAL_BASIS_POINTS) revert ErrorValueOver100Percent("_targetShare");
         if (_stakingModuleFee + _treasuryFee > TOTAL_BASIS_POINTS) revert ErrorValueOver100Percent("_stakingModuleFee + _treasuryFee");
 
-        uint256 stakingModuleIndex = _getStakingModuleIndexById(uint24(_stakingModuleId));
+        uint256 stakingModuleIndex = _getStakingModuleIndexById(_stakingModuleId);
         StakingModule storage stakingModule = _getStakingModuleByIndex(stakingModuleIndex);
 
         stakingModule.targetShare = _targetShare;
@@ -300,7 +299,7 @@
         validStakingModuleId(_stakingModuleId)
         returns (StakingModule memory)
     {
-        return _getStakingModuleById(uint24(_stakingModuleId));
+        return _getStakingModuleById(_stakingModuleId);
     }
 
     /**
@@ -324,7 +323,7 @@
         validStakingModuleId(_stakingModuleId)
         returns (StakingModuleStatus)
     {
-        return StakingModuleStatus(_getStakingModuleById(uint24(_stakingModuleId)).status);
+        return StakingModuleStatus(_getStakingModuleById(_stakingModuleId).status);
     }
 
     /**
@@ -334,7 +333,7 @@
         validStakingModuleId(_stakingModuleId)
         onlyRole(STAKING_MODULE_MANAGE_ROLE)
     {
-        StakingModule storage stakingModule = _getStakingModuleById(uint24(_stakingModuleId));
+        StakingModule storage stakingModule = _getStakingModuleById(_stakingModuleId);
         StakingModuleStatus _prevStatus = StakingModuleStatus(stakingModule.status);
         if (_prevStatus == _status) revert ErrorStakingModuleStatusTheSame();
         stakingModule.status = uint8(_status);
@@ -349,7 +348,7 @@
         validStakingModuleId(_stakingModuleId)
         onlyRole(STAKING_MODULE_PAUSE_ROLE)
     {
-        StakingModule storage stakingModule = _getStakingModuleById(uint24(_stakingModuleId));
+        StakingModule storage stakingModule = _getStakingModuleById(_stakingModuleId);
         StakingModuleStatus _prevStatus = StakingModuleStatus(stakingModule.status);
         if (_prevStatus != StakingModuleStatus.Active) revert ErrorStakingModuleNotActive();
         stakingModule.status = uint8(StakingModuleStatus.DepositsPaused);
@@ -364,7 +363,7 @@
         validStakingModuleId(_stakingModuleId)
         onlyRole(STAKING_MODULE_RESUME_ROLE)
     {
-        StakingModule storage stakingModule = _getStakingModuleById(uint24(_stakingModuleId));
+        StakingModule storage stakingModule = _getStakingModuleById(_stakingModuleId);
         StakingModuleStatus _prevStatus = StakingModuleStatus(stakingModule.status);
         if (_prevStatus != StakingModuleStatus.DepositsPaused) revert ErrorStakingModuleNotPaused();
         stakingModule.status = uint8(StakingModuleStatus.Active);
@@ -375,35 +374,35 @@
         validStakingModuleId(_stakingModuleId)
         returns (bool)
     {
-        return getStakingModuleStatus(uint24(_stakingModuleId)) == StakingModuleStatus.Stopped;
+        return getStakingModuleStatus(_stakingModuleId) == StakingModuleStatus.Stopped;
     }
 
     function getStakingModuleIsDepositsPaused(uint256 _stakingModuleId) external view
         validStakingModuleId(_stakingModuleId)
         returns (bool)
     {
-        return getStakingModuleStatus(uint24(_stakingModuleId)) == StakingModuleStatus.DepositsPaused;
+        return getStakingModuleStatus(_stakingModuleId) == StakingModuleStatus.DepositsPaused;
     }
 
     function getStakingModuleIsActive(uint256 _stakingModuleId) external view
         validStakingModuleId(_stakingModuleId)
         returns (bool)
     {
-        return getStakingModuleStatus(uint24(_stakingModuleId)) == StakingModuleStatus.Active;
+        return getStakingModuleStatus(_stakingModuleId) == StakingModuleStatus.Active;
     }
 
     function getStakingModuleKeysOpIndex(uint256 _stakingModuleId) external view
         validStakingModuleId(_stakingModuleId)
         returns (uint256)
     {
-        return IStakingModule(_getStakingModuleAddressById(uint24(_stakingModuleId))).getValidatorsKeysNonce();
+        return IStakingModule(_getStakingModuleAddressById(_stakingModuleId)).getValidatorsKeysNonce();
     }
 
     function getStakingModuleLastDepositBlock(uint256 _stakingModuleId) external view
         validStakingModuleId(_stakingModuleId)
         returns (uint256)
     {
-        StakingModule storage stakingModule = _getStakingModuleById(uint24(_stakingModuleId));
+        StakingModule storage stakingModule = _getStakingModuleById(_stakingModuleId);
         return stakingModule.lastDepositBlock;
     }
 
@@ -411,11 +410,11 @@
         validStakingModuleId(_stakingModuleId)
         returns (uint256 activeKeysCount)
     {
-        (, activeKeysCount, ) = IStakingModule(_getStakingModuleAddressById(uint24(_stakingModuleId))).getValidatorsKeysStats();
-    }
-
-    /**
-     * @dev calculate max count of depositable staking module keys based on the current Staking Router balance and buffered Ether amoutn
+        (, activeKeysCount, ) = IStakingModule(_getStakingModuleAddressById(_stakingModuleId)).getValidatorsKeysStats();
+    }
+
+    /**
+     * @dev calculate max count of depositable staking module keys based on the current Staking Router balance and buffered Ether amount
      *
      * @param _stakingModuleIndex index of the staking module to be deposited
      * @return max depositable keys count
@@ -550,7 +549,7 @@
         bytes32 withdrawalCredentials = getWithdrawalCredentials();
         if (withdrawalCredentials == 0) revert ErrorEmptyWithdrawalsCredentials();
 
-        uint256 stakingModuleIndex = _getStakingModuleIndexById(uint24(_stakingModuleId));
+        uint256 stakingModuleIndex = _getStakingModuleIndexById(_stakingModuleId);
         StakingModule storage stakingModule = _getStakingModuleByIndex(stakingModuleIndex);
         if (StakingModuleStatus(stakingModule.status) != StakingModuleStatus.Active) revert ErrorStakingModuleNotActive();
 
@@ -695,33 +694,16 @@
         }
     }
 
-<<<<<<< HEAD
     function _getStakingModuleIndexById(uint256 _stakingModuleId) internal view returns (uint256) {
-        mapping(uint256 => uint256) storage _stakingModuleIndicesOneBased = _getStorageStakingIndicesMapping(
-            STAKING_MODULE_INDICES_MAPPING_POSITION
-        );
-=======
-    function _getStakingModuleIndexById(uint24 _stakingModuleId) internal view returns (uint256) {
-        mapping(uint24 => uint256) storage _stakingModuleIndicesOneBased = _getStorageStakingIndicesMapping();
->>>>>>> 9c07a1b1
+        mapping(uint256 => uint256) storage _stakingModuleIndicesOneBased = _getStorageStakingIndicesMapping();
         uint256 indexOneBased = _stakingModuleIndicesOneBased[_stakingModuleId];
         if (indexOneBased == 0) revert ErrorStakingModuleUnregistered();
         return indexOneBased - 1;
     }
 
-    function _setStakingModuleIndexById(uint24 _stakingModuleId, uint256 _stakingModuleIndex) internal {
-<<<<<<< HEAD
-        mapping(uint256 => uint256) storage _stakingModuleIndicesOneBased = _getStorageStakingIndicesMapping(
-            STAKING_MODULE_INDICES_MAPPING_POSITION
-        );
-=======
-        mapping(uint24 => uint256) storage _stakingModuleIndicesOneBased = _getStorageStakingIndicesMapping();
->>>>>>> 9c07a1b1
+    function _setStakingModuleIndexById(uint256 _stakingModuleId, uint256 _stakingModuleIndex) internal {
+        mapping(uint256 => uint256) storage _stakingModuleIndicesOneBased = _getStorageStakingIndicesMapping();
         _stakingModuleIndicesOneBased[_stakingModuleId] = _stakingModuleIndex + 1;
-    }
-
-    function _getStakingModuleIdByIndex(uint256 _stakingModuleIndex) internal view returns (uint24) {
-        return _getStakingModuleByIndex(_stakingModuleIndex).id;
     }
 
     function _getStakingModuleById(uint256 _stakingModuleId) internal view returns (StakingModule storage) {
@@ -733,7 +715,7 @@
         return _stakingModules[_stakingModuleIndex];
     }
 
-    function _getStakingModuleAddressById(uint24 _stakingModuleId) internal view returns (address) {
+    function _getStakingModuleAddressById(uint256 _stakingModuleId) internal view returns (address) {
         return _getStakingModuleById(_stakingModuleId).stakingModuleAddress;
     }
 
@@ -758,12 +740,8 @@
         }
     }
 
-<<<<<<< HEAD
-    function _getStorageStakingIndicesMapping(bytes32 position) internal pure returns (mapping(uint256 => uint256) storage result) {
-=======
-    function _getStorageStakingIndicesMapping() internal pure returns (mapping(uint24 => uint256) storage result) {
+    function _getStorageStakingIndicesMapping() internal pure returns (mapping(uint256 => uint256) storage result) {
         bytes32 position = STAKING_MODULE_INDICES_MAPPING_POSITION;
->>>>>>> 9c07a1b1
         assembly {
             result.slot := position
         }
