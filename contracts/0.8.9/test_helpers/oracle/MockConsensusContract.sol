--- conflicted
+++ resolved
@@ -2,15 +2,10 @@
 // SPDX-License-Identifier: GPL-3.0
 pragma solidity 0.8.9;
 
-import {SafeCast} from "@openzeppelin/contracts-v4.4/utils/math/SafeCast.sol";
+import { SafeCast } from "@openzeppelin/contracts-v4.4/utils/math/SafeCast.sol";
 
-<<<<<<< HEAD
 import { IConsensusContract } from "../../oracle/BaseOracle.sol";
 import { IReportAsyncProcessor } from "../../oracle/HashConsensus.sol";
-=======
-import {IConsensusContract} from "../../oracle/BaseOracle.sol";
-import {IReportAsyncProcessor} from "../../oracle/HashConsensus.sol";
->>>>>>> 36180507
 
 contract MockConsensusContract is IConsensusContract {
     using SafeCast for uint256;
@@ -96,14 +91,6 @@
     }
 
     function submitReportAsConsensus(bytes32 reportHash, uint256 refSlot, uint256 deadline) external {
-<<<<<<< HEAD
-         IReportAsyncProcessor(_reportProcessor).submitConsensusReport(
-            reportHash,
-            refSlot,
-            deadline
-        );
-=======
         IReportAsyncProcessor(_reportProcessor).submitConsensusReport(reportHash, refSlot, deadline);
->>>>>>> 36180507
     }
 }