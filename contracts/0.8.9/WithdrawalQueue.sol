--- conflicted
+++ resolved
@@ -54,11 +54,7 @@
  * @title A contract for handling stETH withdrawal request queue within the Lido protocol
  * @author folkyatina
  */
-<<<<<<< HEAD
-abstract contract WithdrawalQueue is AccessControlEnumerable, WithdrawalQueueBase, Versioned {
-=======
-contract WithdrawalQueue is AccessControlEnumerable, PausableUntil, WithdrawalQueueBase, Versioned {
->>>>>>> bf1a4adc
+abstract contract WithdrawalQueue is AccessControlEnumerable, PausableUntil, WithdrawalQueueBase, Versioned {
     using SafeCast for uint256;
     using SafeERC20 for IWstETH;
     using SafeERC20 for IStETH;
